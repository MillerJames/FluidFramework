import {
    ConnectionState,
    FileMode,
<<<<<<< HEAD
    IChaincode,
    IChannel,
=======
>>>>>>> 79e36da8
    IChunkedOp,
    IClientJoin,
    IDeltaManager,
    IDocumentAttributes,
    IDocumentService,
    IDocumentStorageService,
    IGenericBlob,
    IPlatformFactory,
    IProposal,
    ISequencedClient,
    ISequencedDocumentMessage,
    ISequencedDocumentSystemMessage,
    ISequencedProposal,
    ISnapshotTree,
    ITokenProvider,
    ITree,
    ITreeEntry,
    IUser,
    MessageType,
    TreeEntry,
} from "@prague/container-definitions";
import { ICommit, ICreateBlobResponse } from "@prague/gitresources";
import {
    IChaincode,
    ICodeLoader,
    IEnvelope,
    IRuntime,
} from "@prague/runtime-definitions";
import { buildHierarchy, flatten } from "@prague/utils";
import * as assert from "assert";
import { EventEmitter } from "events";
import { BlobManager } from "./blobManager";
import { debug } from "./debug";
import { IConnectionDetails } from "./deltaConnection";
import { DeltaManager } from "./deltaManager";
import { NullChaincode } from "./nullChaincode";
import { PrefetchDocumentStorageService } from "./prefetchDocumentStorageService";
import { IQuorumSnapshot, Quorum } from "./quorum";
import { Runtime } from "./runtime";
import { readAndParse } from "./utils";

// tslint:disable:no-var-requires
const now = require("performance-now");
// tslint:enable:no-var-requires

interface IConnectResult {
    detailsP: Promise<IConnectionDetails>;

    handlerAttachedP: Promise<void>;
}

interface IBufferedChunk {
    type: MessageType;

    content: string;
}

class RuntimeStorageService implements IDocumentStorageService {
    public get repositoryUrl(): string {
        return this.storageService.repositoryUrl;
    }

    constructor(private storageService: IDocumentStorageService, private blobs: Map<string, string>) {
    }

    /* tslint:disable:promise-function-async */
    public getSnapshotTree(version?: ICommit): Promise<ISnapshotTree> {
        return this.storageService.getSnapshotTree(version);
    }

    public getVersions(sha: string, count: number): Promise<ICommit[]> {
        return this.storageService.getVersions(sha, count);
    }

    public getContent(version: ICommit, path: string): Promise<string> {
        return this.storageService.getContent(version, path);
    }

    public async read(sha: string): Promise<string> {
        if (this.blobs.has(sha)) {
            return this.blobs.get(sha);
        }

        return this.storageService.read(sha);
    }

    public write(root: ITree, parents: string[], message: string): Promise<ICommit> {
        return this.storageService.write(root, parents, message, "");
    }

    public createBlob(file: Buffer): Promise<ICreateBlobResponse> {
        return this.storageService.createBlob(file);
    }

    public getRawUrl(sha: string): string {
        return this.storageService.getRawUrl(sha);
    }
}

// TODO consider a name change for this. The document is likely built on top of this infrastructure
export class Document extends EventEmitter {
    public static async Load(
        id: string,
        tenantId: string,
        tokenProvider: ITokenProvider,
        platform: IPlatformFactory,
        service: IDocumentService,
        codeLoader: ICodeLoader,
        options: any,
        specifiedVersion: ICommit,
        connect: boolean): Promise<Document> {
        const doc = new Document(id, tenantId, tokenProvider, platform, service, codeLoader, options);
        await doc.load(specifiedVersion, connect);

        return doc;
    }

    private pendingClientId: string;
    private loaded = false;
    private connectionState = ConnectionState.Disconnected;
    private quorum: Quorum;
    private blobManager: BlobManager;
    private messagesSinceMSNChange = new Array<ISequencedDocumentMessage>();

    // Active chaincode and associated runtime
    private storageService: IDocumentStorageService;

    // tslint:disable:variable-name
    private _clientId: string = "disconnected";
    private _deltaManager: DeltaManager;
    private _existing: boolean;
    private _id: string;
    private _parentBranch: string;
    private _tenantId: string;
    private _user: IUser;
    private _runtime: Runtime;
    // tslint:enable:variable-name

    // Local copy of incomplete received chunks.
    private chunkMap: Map<string, string[]> = new Map<string, string[]>();

    // Local copy of sent but unacknowledged chunks.
    private unackedChunkedMessages: Map<number, IBufferedChunk> = new Map<number, IBufferedChunk>();

    public get tenantId(): string {
        return this._tenantId;
    }

    public get id(): string {
        return this._id;
    }

    public get deltaManager(): IDeltaManager {
        return this._deltaManager;
    }

    public get user(): IUser {
        return this._user;
    }

    public get connected(): boolean {
        return this.connectionState === ConnectionState.Connected;
    }

    public get clientId(): string {
        return this._clientId;
    }

    public get runtime(): IRuntime {
        return this._runtime;
    }

    /**
     * Flag indicating whether the document already existed at the time of load
     */
    public get existing(): boolean {
        return this._existing;
    }

    /**
     * Returns the parent branch for this document
     */
    public get parentBranch(): string {
        return this._parentBranch;
    }

    constructor(
        id: string,
        tenantId: string,
        private tokenProvider: ITokenProvider,
        private platform: IPlatformFactory,
        private service: IDocumentService,
        private codeLoader: ICodeLoader,
        public readonly options: any) {
        super();
        this._id = id;
        this._tenantId = tenantId;
    }

    /**
     * Retrieves the quorum associated with the document
     */
    public getQuorum(): Quorum {
        return this.quorum;
    }

    public on(event: "connected", listener: (clientId: string) => void): this;
    public on(event: "disconnect", listener: () => void): this;
    public on(event: "error", listener: (error: any) => void): this;
    public on(event: "op", listener: (message: ISequencedDocumentMessage, object: IChannel) => void): this;
    public on(event: "pong" | "processTime", listener: (latency: number) => void): this;
    public on(event: "runtimeChanged", listener: (runtime: IRuntime) => void): this;

    /* tslint:disable:no-unnecessary-override */
    public on(event: string | symbol, listener: (...args: any[]) => void): this {
        return super.on(event, listener);
    }

    /**
     * Modifies emit to also forward to the active runtime.
     */
    public emit(message: string | symbol, ...args: any[]): boolean {
        const superResult = super.emit(message, ...args);
        /* tslint:disable:strict-boolean-expressions */
        const runtimeResult = this._runtime ? this._runtime.emit(message, ...args) : true;

        return superResult && runtimeResult;
    }

    public close() {
        if (this._deltaManager) {
            this._deltaManager.close();
        }

        this.removeAllListeners();
    }

    public async snapshot(tagMessage: string): Promise<void> {
        // TODO: support for branch snapshots. For now simply no-op when a branch snapshot is requested
        if (this.parentBranch) {
            debug(`Skipping snapshot due to being branch of ${this.parentBranch}`);
            return;
        }

        // Grab the snapshot of the current state
        const snapshotSequenceNumber = this._deltaManager.referenceSequenceNumber;
        const root = this.snapshotCore();

        const deltaDetails =
            `${this._deltaManager.referenceSequenceNumber}:${this._deltaManager.minimumSequenceNumber}`;
        const message = `Commit @${deltaDetails} ${tagMessage}`;

        return this.storageService.getVersions(this.id, 1).then(async (lastVersion) => {
            // Pull the sequence number stored with the previous version
            let sequenceNumber = 0;
            if (lastVersion.length > 0) {
                const attributesAsString = await this.storageService.getContent(lastVersion[0], ".attributes");
                const decoded = Buffer.from(attributesAsString, "base64").toString();
                const attributes = JSON.parse(decoded) as IDocumentAttributes;
                sequenceNumber = attributes.sequenceNumber;
            }

            // Retrieve all deltas from sequenceNumber to snapshotSequenceNumber. Range is exclusive so we increment
            // the snapshotSequenceNumber by 1 to include it.
            const deltas = await this._deltaManager.getDeltas(sequenceNumber, snapshotSequenceNumber + 1);
            const parents = lastVersion.length > 0 ? [lastVersion[0].sha] : [];
            root.entries.push({
                mode: FileMode.File,
                path: "deltas",
                type: TreeEntry[TreeEntry.Blob],
                value: {
                    contents: JSON.stringify(deltas),
                    encoding: "utf-8",
                },
            });

            await this.storageService.write(root, parents, message, "");
        });
    }

    private async load(specifiedVersion: ICommit, connect: boolean): Promise<void> {
        const storageP = this.service.connectToStorage(this.tenantId, this.id, this.tokenProvider).then(
            (storage) => storage ? new PrefetchDocumentStorageService(storage) : null);

        // Get the snapshot tree
        const treeP = storageP.then((storage) => storage.getSnapshotTree(specifiedVersion));

        const versionP: Promise<ICommit> = specifiedVersion
            ? Promise.resolve(specifiedVersion)
            : treeP.then((tree) => {
                if (tree) {
                    const commit: Partial<ICommit> = { sha: tree.sha };
                    return commit as ICommit;
                }
                return null;
            });

        const attributesP = Promise.all([storageP, treeP]).then<IDocumentAttributes>(
            ([storage, tree]) => {
                return tree !== null
                    ? readAndParse<IDocumentAttributes>(storage, tree.blobs[".attributes"])
                    : {
                        branch: this.id,
                        clients: [],
                        minimumSequenceNumber: 0,
                        partialOps: [],
                        proposals: [],
                        sequenceNumber: 0,
                        values: [],
                    };
            });

        // ...begin the connection process to the delta stream
        const connectResult: IConnectResult = connect
            ? this.connect(attributesP)
            : { detailsP: Promise.resolve(null), handlerAttachedP: Promise.resolve() };

        // ...load in the existing quorum
        const quorumP = Promise.all([attributesP, storageP, treeP]).then(
            ([attributes, storage, tree]) => this.loadQuorum(attributes, storage, tree));

        // ...instantiate the chaincode defined on the document
        const chaincodeP = Promise.all([quorumP, treeP, versionP]).then(
            ([quorum, tree, version]) => this.loadCodeFromQuorum(quorum, tree, version));

        const blobManagerP = Promise.all([storageP, treeP]).then(
            ([storage, tree]) => this.loadBlobManager(storage, tree));

        const tardisMessagesP = Promise.all([attributesP, storageP, treeP]).then(
            ([attributes, storage, tree]) => this.loadTardisMessages(attributes, storage, tree));

        // Wait for all the loading promises to finish
        return Promise
            .all([
                storageP,
                treeP,
                versionP,
                attributesP,
                quorumP,
                blobManagerP,
                chaincodeP,
                tardisMessagesP,
                connectResult.handlerAttachedP])
            .then(async ([
                storageService,
                tree,
                version,
                attributes,
                quorum,
                blobManager,
                chaincode,
                tardisMessages]) => {

                this.quorum = quorum;
                this.storageService = storageService;
                this.blobManager = blobManager;

                // Initialize document details - if loading a snapshot use that - otherwise we need to wait on
                // the initial details
                if (version) {
                    this._existing = true;
                    this._parentBranch = attributes.branch !== this.id ? attributes.branch : null;
                } else {
                    const details = await connectResult.detailsP;
                    this._existing = details.existing;
                    this._parentBranch = details.parentBranch;
                }

                // Instantiate channels from chaincode and stored data
                const runtimeStorage = new RuntimeStorageService(this.storageService, new Map<string, string>());
                const hostPlatform = await this.platform.create();
                this._runtime = await Runtime.LoadFromSnapshot(
                    this.tenantId,
                    this.id,
                    hostPlatform,
                    this.parentBranch,
                    this.existing,
                    this.options,
                    this.clientId,
                    this.blobManager,
                    chaincode.pkg,
                    chaincode.chaincode,
                    tardisMessages,
                    this._deltaManager,
                    this.quorum,
                    runtimeStorage,
                    this.connectionState,
                    tree ? tree.trees : null,
                    attributes.branch,
                    attributes.minimumSequenceNumber,
                    (type, contents) => this.submitMessage(type, contents),
                    (message) => this.snapshot(message),
                    () => this.close());

                // given the load is async and we haven't set the runtime variable it's possible we missed the change
                // of value. Make a call to the runtime to change the state to pick up the latest.
                this._runtime.changeConnectionState(this.connectionState, this.clientId);

                // Start delta processing once all channels are loaded
                this._runtime.ready().then(
                    () => {
                        if (connect) {
                            assert(this._deltaManager, "DeltaManager should have been created during connect call");
                            debug("Everyone ready - resuming inbound messages");
                            this._deltaManager.inbound.resume();
                            this._deltaManager.outbound.resume();
                        }
                    },
                    (error) => {
                        this.emit("error", error);
                    });

                // Internal context is fully loaded at this point
                this.loaded = true;

                /* tslint:disable:no-unsafe-any */
                debug(`Document loaded ${this.id}: ${now()} `);
            });
    }

    private snapshotCore(): ITree {
        const entries: ITreeEntry[] = [];

        // Craft the .messages file for the document
        // Transform ops in the window relative to the MSN - the window is all ops between the min sequence number
        // and the current sequence number
        assert.equal(
            this._deltaManager.referenceSequenceNumber - this._deltaManager.minimumSequenceNumber,
            this.messagesSinceMSNChange.length);
        const transformedMessages: ISequencedDocumentMessage[] = [];
        debug(`Transforming up to ${this._deltaManager.minimumSequenceNumber}`);
        for (const message of this.messagesSinceMSNChange) {
            transformedMessages.push(this.transform(message, this._deltaManager.minimumSequenceNumber));
        }
        entries.push({
            mode: FileMode.File,
            path: ".messages",
            type: TreeEntry[TreeEntry.Blob],
            value: {
                contents: JSON.stringify(transformedMessages),
                encoding: "utf-8",
            },
        });

        const blobMetaData = this.blobManager.getBlobMetadata();
        entries.push({
            mode: FileMode.File,
            path: ".blobs",
            type: TreeEntry[TreeEntry.Blob],
            value: {
                contents: JSON.stringify(blobMetaData),
                encoding: "utf-8",
            },
        });

        const quorumSnapshot = this.quorum.snapshot();
        entries.push({
            mode: FileMode.File,
            path: "quorum",
            type: TreeEntry[TreeEntry.Blob],
            value: {
                contents: JSON.stringify(quorumSnapshot),
                encoding: "utf-8",
            },
        });

        const channelEntries = this._runtime.snapshotInternal();
        entries.push(...channelEntries);

        // Save attributes for the document
        const documentAttributes: IDocumentAttributes = {
            branch: this.id,
            clients: [...this.quorum.getMembers()],
            minimumSequenceNumber: this._deltaManager.minimumSequenceNumber,
            partialOps: [...this.chunkMap],
            proposals: [],
            sequenceNumber: this._deltaManager.referenceSequenceNumber,
            values: [],
        };
        entries.push({
            mode: FileMode.File,
            path: ".attributes",
            type: TreeEntry[TreeEntry.Blob],
            value: {
                contents: JSON.stringify(documentAttributes),
                encoding: "utf-8",
            },
        });

        // Output the tree
        const root: ITree = {
            entries,
        };

        return root;
    }

    /**
     * Transforms the given message relative to the provided sequence number
     */
    private transform(message: ISequencedDocumentMessage, sequenceNumber: number): ISequencedDocumentMessage {
        // Allow the distributed data types to perform custom transformations
        if (message.type === MessageType.Operation) {
            this._runtime.transform(message);
        } else {
            message.type = MessageType.NoOp;
        }

        message.referenceSequenceNumber = sequenceNumber;

        return message;
    }

    private async loadTardisMessages(
        attributes: IDocumentAttributes,
        storage: IDocumentStorageService,
        tree: ISnapshotTree): Promise<Map<string, ISequencedDocumentMessage[]>> {

        const messages: ISequencedDocumentMessage[] = tree
            ? await readAndParse<ISequencedDocumentMessage[]>(storage, tree.blobs[".messages"])
            : [];

        // Update message information based on branch details
        if (attributes.branch !== this.id) {
            for (const message of messages) {
                // Append branch information when transforming for the case of messages stashed with the snapshot
                if (attributes.branch) {
                    message.origin = {
                        id: attributes.branch,
                        minimumSequenceNumber: message.minimumSequenceNumber,
                        sequenceNumber: message.sequenceNumber,
                    };
                }
            }
        }

        // Make a reservation for the root object as well as all distributed objects in the snapshot
        const transformedMap = new Map<string, ISequencedDocumentMessage[]>();

        // Filter messages per distributed data type
        for (const message of messages) {
            if (message.type === MessageType.Operation) {
                const envelope = message.contents as IEnvelope;
                if (!transformedMap.has(envelope.address)) {
                    transformedMap.set(envelope.address, []);
                }

                transformedMap.get(envelope.address).push(message);
            }
        }

        return transformedMap;
    }

    private async loadQuorum(
        attributes: IDocumentAttributes,
        storage: IDocumentStorageService,
        tree: ISnapshotTree): Promise<Quorum> {

        let members: Array<[string, ISequencedClient]>;
        let proposals: Array<[number, ISequencedProposal, string[]]>;
        let values: Array<[string, any]>;

        if (tree && tree.blobs.quorum) {
            const quorumSnapshot = await readAndParse<IQuorumSnapshot>(storage, tree.blobs.quorum);
            members = quorumSnapshot.members;
            proposals = quorumSnapshot.proposals;
            values = quorumSnapshot.values;
        } else {
            members = [];
            proposals = [];
            values = [];
        }

        const quorum = new Quorum(
            attributes.minimumSequenceNumber,
            members,
            proposals,
            values,
            (key, value) => this.submitMessage(MessageType.Propose, { key, value }),
            (sequenceNumber) => this.submitMessage(MessageType.Reject, sequenceNumber));

        quorum.on(
            "approveProposal",
            (sequenceNumber, key, value) => {
                console.log(`approve ${key}`);
                if (key === "code") {
                    console.log(`loadCode ${JSON.stringify(value)}`);

                    // TODO quorum needs prepare/process events
                    // Stop processing inbound messages as we transition to the new code
                    this.deltaManager.inbound.pause();
                    this.transitionRuntime(value).then(
                        () => {
                            this.deltaManager.inbound.resume();
                        },
                        (error) => {
                            this.emit("error", error);
                        });
                }
            });

        return quorum;
    }

    private async loadBlobManager(storage: IDocumentStorageService, tree: ISnapshotTree): Promise<BlobManager> {
        const blobs: IGenericBlob[] = tree
            ? await readAndParse<IGenericBlob[]>(storage, tree.blobs[".blobs"])
            : [];

        const blobManager = new BlobManager(storage);
        // tslint:disable-next-line:no-floating-promises
        blobManager.loadBlobMetadata(blobs);

        return blobManager;
    }

    private async transitionRuntime(pkg: string): Promise<void> {
        // No need to transition if package stays the same
        if (pkg === this._runtime.pkg) {
            return;
        }

        const extraBlobs = new Map<string, string>();
        const snapshot = this._runtime.stop();
        const flattened = flatten(snapshot, extraBlobs);
        const snapshotTree = buildHierarchy(flattened);
        const runtimeStorage = new RuntimeStorageService(this.storageService, extraBlobs);

        // Load the new code and create a new runtime from the previous snapshot
        const chaincode = await this.loadCode(pkg);
        const hostPlatform = await this.platform.create();
        const newRuntime = await Runtime.LoadFromSnapshot(
            this.tenantId,
            this.id,
            hostPlatform,
            this.parentBranch,
            this.existing,
            this.options,
            this.clientId,
            this.blobManager,
            pkg,
            chaincode,
            new Map(),
            this._deltaManager,
            this.quorum,
            runtimeStorage,
            this.connectionState,
            snapshotTree.trees,
            this.id,
            this._deltaManager.minimumSequenceNumber,
            (type, contents) => this.submitMessage(type, contents),
            (message) => this.snapshot(message),
            () => this.close());
        this._runtime = newRuntime;
        this.emit("runtimeChanged", newRuntime);
    }

    private async loadCodeFromQuorum(
        quorum: Quorum,
        tree: ISnapshotTree,
        version: ICommit): Promise<{ pkg: string, chaincode: IChaincode }> {

        let pkg: string;
        let chaincode: IChaincode;

        if (quorum.has("code")) {
            // tslint:disable-next-line:no-backbone-get-set-outside-model
            pkg = quorum.get("code");
            chaincode = await this.loadCode(pkg);
        } else {
            // For back compat if no version is specified and there are channels specified then we auto-load
            // the legacy set of code
            if (version && tree && Object.keys(tree.trees).length > 0) {
                pkg = "@prague/client-api";
                chaincode = await this.loadCode(pkg);
            } else {
                pkg = null;
                chaincode = new NullChaincode();
            }
        }

        return { chaincode, pkg };
    }

    /**
     * Code to apply to the document has changed. Load it in now.
     */
    private async loadCode(pkg: string): Promise<IChaincode> {
        const module = await this.codeLoader.load(pkg);
        const chaincode = await module.instantiate();

        return chaincode;
    }

    private connect(attributesP: Promise<IDocumentAttributes>): IConnectResult {
        // Create the DeltaManager and begin listening for connection events
        const clientDetails = this.options ? this.options.client : null;
        this._deltaManager = new DeltaManager(
            this.id,
            this.tenantId,
            this.tokenProvider,
            this.service,
            clientDetails);

        // Open a connection - the DeltaMananger will automatically reconnect
        const detailsP = this._deltaManager.connect("Document loading");
        this._deltaManager.on("connect", (details: IConnectionDetails) => {
            this.setConnectionState(ConnectionState.Connecting, "websocket established", details.clientId);
            this.sendUnackedChunks();
        });

        this._deltaManager.on("disconnect", (nack: boolean) => {
            this.setConnectionState(ConnectionState.Disconnected, `nack === ${nack}`);
            this.emit("disconnect");
        });

        this._deltaManager.on("error", (error) => {
            this.emit("error", error);
        });

        this._deltaManager.on("pong", (latency) => {
            this.emit("pong", latency);
        });

        this._deltaManager.on("processTime", (time) => {
            this.emit("processTime", time);
        });

        // Begin fetching any pending deltas once we know the base sequence #. Can this fail?
        // It seems like something, like reconnection, that we would want to retry but otherwise allow
        // the document to load
        const handlerAttachedP = attributesP.then((attributes) => {
            this._deltaManager.attachOpHandler(
                attributes.sequenceNumber,
                {
                    prepare: (message) => {
                        return this.prepareRemoteMessage(message);
                    },
                    process: (message, context) => {
                        this.processRemoteMessage(message, context);
                    },
                });
        });

        return { detailsP, handlerAttachedP };
    }

    private setConnectionState(value: ConnectionState.Disconnected, reason: string);
    private setConnectionState(value: ConnectionState.Connecting | ConnectionState.Connected,
                               reason: string,
                               clientId: string);
    private setConnectionState(value: ConnectionState, reason: string, context?: string) {
        if (this.connectionState === value) {
            // Already in the desired state - exit early
            return;
        }

        debug(`Changing from ${ConnectionState[this.connectionState]} to ${ConnectionState[value]}: ${reason}`);
        this.connectionState = value;

        // Stash the clientID to detect when transitioning from connecting (socket.io channel open) to connected
        // (have received the join message for the client ID)
        if (value === ConnectionState.Connecting) {
            this.pendingClientId = context;
        } else if (value === ConnectionState.Connected) {
            this._deltaManager.disableReadonlyMode();
            this._clientId = this.pendingClientId;
        }

        if (!this.loaded) {
            // If not fully loaded return early
            return;
        }

        this._runtime.changeConnectionState(value, this.clientId);

        if (this.connectionState === ConnectionState.Connected) {
            this.emit("connected", this.pendingClientId);
        }
    }

    private sendUnackedChunks() {
        for (const message of this.unackedChunkedMessages) {
            console.log(`Resending unacked chunks!`);
            this.submitChunkedMessage(
                message[1].type,
                message[1].content,
                this._deltaManager.maxMessageSize);
        }
    }

    private submitMessage(type: MessageType, contents: any): number {
        if (this.connectionState !== ConnectionState.Connected) {
            return -1;
        }

        const serializedContent = JSON.stringify(contents);
        const maxOpSize = this._deltaManager.maxMessageSize;

        let clientSequenceNumber: number;
        if (serializedContent.length <= maxOpSize) {
            clientSequenceNumber = this._deltaManager.submit(type, serializedContent);
        } else {
            clientSequenceNumber = this.submitChunkedMessage(type, serializedContent, maxOpSize);
            this.unackedChunkedMessages.set(clientSequenceNumber,
                {
                    content: serializedContent,
                    type,
                });
        }

        return clientSequenceNumber;
    }

    private submitChunkedMessage(type: MessageType, content: string, maxOpSize: number): number {
        const contentLength = content.length;
        const chunkN = Math.floor(contentLength / maxOpSize) + ((contentLength % maxOpSize === 0) ? 0 : 1);
        let offset = 0;
        let clientSequenceNumber;
        for (let i = 1; i <= chunkN; i = i + 1) {
            const chunkedOp: IChunkedOp = {
                chunkId: i,
                contents: content.substr(offset, maxOpSize),
                originalType: type,
                totalChunks: chunkN,
            };
            offset += maxOpSize;
            clientSequenceNumber = this._deltaManager.submit(MessageType.ChunkedOp, JSON.stringify(chunkedOp));
        }
        return clientSequenceNumber;
    }

    private prepareRemoteMessage(message: ISequencedDocumentMessage): Promise<any> {
        // If on the null chaincode - and we just got a channel op - transition to the legacy API
        // This exists for backwards compatibility and will be removed going forward. We will require code to be
        // instantiated on the document in order to process channel ops.
        if ((message.type === MessageType.Operation || message.type === MessageType.Attach) &&
            this._runtime.chaincode instanceof NullChaincode) {
            return this.transitionRuntime("@prague/client-api").then(() => this.prepareRemoteMessageCore(message));
        } else {
            return this.prepareRemoteMessageCore(message);
        }
    }

    private prepareRemoteMessageCore(message: ISequencedDocumentMessage): Promise<any> {
        const local = this._clientId === message.clientId;

        switch (message.type) {
            case MessageType.ChunkedOp:
                const chunkComplete = this.prepareRemoteChunkedMessage(message);
                if (!chunkComplete) {
                    return Promise.resolve();
                } else {
                    if (local) {
                        const clientSeqNumber = message.clientSequenceNumber;
                        if (this.unackedChunkedMessages.has(clientSeqNumber)) {
                            this.unackedChunkedMessages.delete(clientSeqNumber);
                        }
                    }
                    return this.prepareRemoteMessage(message);
                }

            case MessageType.Operation:
                return this._runtime.prepare(message, local);

            case MessageType.Attach:
                return this._runtime.prepareAttach(message, local);

            default:
                return Promise.resolve();
        }
    }

    private prepareRemoteChunkedMessage(message: ISequencedDocumentMessage): boolean {
        const clientId = message.clientId;
        const chunkedContent = message.contents as IChunkedOp;
        this.addChunk(clientId, chunkedContent.contents);
        if (chunkedContent.chunkId === chunkedContent.totalChunks) {
            const serializedContent = this.chunkMap.get(clientId).join("");
            message.contents = JSON.parse(serializedContent);
            message.type = chunkedContent.originalType;
            this.clearPartialChunks(clientId);
            return true;
        }
        return false;
    }

    private addChunk(clientId: string, chunkedContent: string) {
        if (!this.chunkMap.has(clientId)) {
            this.chunkMap.set(clientId, []);
        }
        this.chunkMap.get(clientId).push(chunkedContent);
    }

    private clearPartialChunks(clientId: string) {
        if (this.chunkMap.has(clientId)) {
            this.chunkMap.delete(clientId);
        }
    }

    private processRemoteMessage(message: ISequencedDocumentMessage, context: any) {
        const local = this._clientId === message.clientId;

        // Add the message to the list of pending messages so we can transform them during a snapshot
        // Reset the list of messages we have received since the min sequence number changed
        this.messagesSinceMSNChange.push(message);
        let index = 0;

        // tslint:disable-next-line:no-increment-decrement
        for (; index < this.messagesSinceMSNChange.length; index++) {
            if (this.messagesSinceMSNChange[index].sequenceNumber > message.minimumSequenceNumber) {
                break;
            }
        }
        if (index !== 0) {
            this.messagesSinceMSNChange = this.messagesSinceMSNChange.slice(index);
        }

        const eventArgs: any[] = [message];
        switch (message.type) {
            case MessageType.ClientJoin:
                const systemJoinMessage = message as ISequencedDocumentSystemMessage;
                const join = JSON.parse(systemJoinMessage.data) as IClientJoin;
                const member: ISequencedClient = {
                    client: join.detail,
                    sequenceNumber: systemJoinMessage.sequenceNumber,
                };
                this.quorum.addMember(join.clientId, member);

                // This is the only one that requires the pending client ID
                if (join.clientId === this.pendingClientId) {
                    this.setConnectionState(
                        ConnectionState.Connected,
                        `joined @ ${message.minimumSequenceNumber}`,
                        this.pendingClientId);
                }

                this.emit("clientJoin", join);
                break;

            case MessageType.ClientLeave:
                const systemLeaveMessage = message as ISequencedDocumentSystemMessage;
                const clientId = JSON.parse(systemLeaveMessage.data) as string;
                this.clearPartialChunks(clientId);
                this.quorum.removeMember(clientId);
                this.emit("clientLeave", clientId);
                break;

            case MessageType.Propose:
                const proposal = message.contents as IProposal;
                this.quorum.addProposal(
                    proposal.key,
                    proposal.value,
                    message.sequenceNumber,
                    local,
                    message.clientSequenceNumber);
                break;

            case MessageType.Reject:
                const sequenceNumber = message.contents as number;
                this.quorum.rejectProposal(message.clientId, sequenceNumber);
                break;

            case MessageType.Attach:
                const attachChannel = this._runtime.processAttach(message, local, context);
                eventArgs.push(attachChannel);
                break;

            case MessageType.BlobUploaded:
                // tslint:disable-next-line:no-floating-promises
                this.blobManager.addBlob(message.contents);
                this.emit(MessageType.BlobUploaded, message.contents);
                break;

            case MessageType.Operation:
                const operationChannel = this._runtime.process(message, local, context);
                eventArgs.push(operationChannel);
                break;

            default:
                // tslint:disable-next-line:switch-final-break
                break;
        }

        // Notify the quorum of the MSN from the message. We rely on it to handle duplicate values but may
        // want to move that logic to this class.
        this.quorum.updateMinimumSequenceNumber(message);
        this._runtime.updateMinSequenceNumber(message.minimumSequenceNumber);

        this.emit("op", ...eventArgs);
    }
}<|MERGE_RESOLUTION|>--- conflicted
+++ resolved
@@ -1,11 +1,7 @@
 import {
     ConnectionState,
     FileMode,
-<<<<<<< HEAD
-    IChaincode,
     IChannel,
-=======
->>>>>>> 79e36da8
     IChunkedOp,
     IClientJoin,
     IDeltaManager,
