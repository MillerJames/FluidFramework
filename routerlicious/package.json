{
  "name": "@prague/routerlicious",
  "version": "0.1.0",
  "description": "Server to assign sequence numbers and route deltas between connected clients",
  "main": "dist/index.js",
  "types": "dist/index.d.ts",
  "scripts": {
    "webpack": "webpack --config webpack.dev.js --mode development",
    "webpack:min": "webpack --config webpack.prod.js --mode production",
    "babel": "babel public/scripts/dist -d public/scripts/es5",
    "browserify:all:min": "concurrently \"npm run browserify:api:min\" \"npm run browserify:ui:min\" \"npm run browserify:controllers:min\" \"npm run browserify:agent:min\"",
    "browserify:controllers:min": "browserify src/alfred/controllers/index.ts --debug -s controller -p [ tsify ] | uglifyjs --source-map content=inline,url=controller.min.js.map -o public/scripts/dist/controllers.min.js",
    "browserify:api:min": "browserify src/client-api/index.ts --debug -s prague_api -p [ tsify ] | uglifyjs --source-map content=inline,url=api.min.js.map -o public/scripts/dist/api.min.js",
    "browserify:ui:min": "browserify src/client-ui/index.ts --debug -s prague_ui -p [ tsify ] | uglifyjs --source-map content=inline,url=ui.min.js.map -o public/scripts/dist/ui.min.js",
    "browserify:agent:min": "browserify src/agent/index.ts --debug -s prague_agent -p [ tsify ] | uglifyjs --source-map content=inline,url=agent.min.js.map -o public/scripts/dist/agent.min.js",
    "build": "concurrently \"npm run tslint\" \"npm run tsc\" \"npm run less\" \"npm run webpack\"",
    "build:dts": "dts-bundle --main dist/client-api/index.d.ts --name prague --baseDir ./dist --out ../public/scripts/dist/prague.d.ts",
<<<<<<< HEAD
    "build:full": "concurrently \"npm run build\" \"npm run webpack:min\"",
    "build:watch": "watch 'npm run tsc && npm run webpack' src",
    "less": "lessc src/stylesheets/style.less public/stylesheets/dist/style.css",
=======
    "build:full": "npm run build && npm run browserify:all:min",
    "build:watch": "watch 'npm run tsc && npm run browserify' src",
    "less": "lessc src/stylesheets/style.less public/stylesheets/dist/style.css && lessc src/stylesheets/map.less public/stylesheets/dist/map.css",
>>>>>>> 5b8fa2a1
    "alfred": "node dist/alfred/www.js",
    "alfred:debug": "node --inspect=0.0.0.0:5858 dist/alfred/www.js",
    "alfred:watch": "nodemon --exitcrash dist/alfred/www.js -w dist",
    "deli": "node dist/deli/index.js",
    "deli:debug": "node --inspect=0.0.0.0:5858 dist/deli/index.js",
    "deli:watch": "nodemon --exitcrash dist/deli/index.js -w dist",
    "docker-run": "docker run --rm -v $(pwd):/usr/src/server -w /usr/src/server node:8.11.1-alpine",
    "paparazzi": "node dist/paparazzi/index.js",
    "paparazzi:debug": "node --inspect=0.0.0.0:5858 dist/paparazzi/index.js",
    "paparazzi:watch": "nodemon --exitcrash dist/paparazzi/index.js -w dist",
    "registryAuth": "docker login -u prague -p /vM3i=D+K4+vj+pgha=cg=55OQLDWj3w prague.azurecr.io",
    "scriptorium": "node dist/scriptorium/index.js",
    "scriptorium:debug": "node --inspect=0.0.0.0:5858 dist/scriptorium/index.js",
    "scriptorium:watch": "nodemon --exitcrash dist/scriptorium/index.js -w dist",
    "tmz": "node dist/tmz/index.js",
    "tmz:debug": "node --inspect=0.0.0.0:5858 dist/tmz/index.js",
    "tmz:watch": "nodemon --exitcrash dist/tmz/index.js -w dist",
    "docker-restart": "docker-compose restart alfred && docker-compose restart deli && docker-compose restart scriptorium && docker-compose restart tmz && docker-compose restart paparazzi",
    "start": "docker-compose -f docker-compose.yml -f docker-compose.dev.yml up",
    "start:debug": "docker-compose -f docker-compose.yml -f docker-compose.dev.yml -f docker-compose.debug.yml up",
    "test": "mocha --recursive dist/test",
    "test:coverage": "nyc npm test -- --reporter mocha-junit-reporter --reporter-options mochaFile=nyc/junit-report.xml",
    "tsc": "tsc",
    "tslint": "tslint 'src/**/*.ts'",
    "stop": "docker-compose down",
    "stop:full": "docker-compose down && docker volume prune --force",
    "beast": "npm test -- --beast --grep beastTest",
    "perf:deli:debug": "nodemon --exitcrash --inspect=0.0.0.0:5858 dist/perf/deli.js -w dist",
    "pretest:perf:deli": "docker-compose -f docker-compose.test.deli.yml down --remove-orphans",
    "test:perf:deli": "npm run pretest:perf:deli; docker-compose -f docker-compose.test.deli.yml up",
    "perf:scriptorium:debug": "nodemon --exitcrash --inspect=0.0.0.0:5858 dist/perf/scriptorium.js -w dist",
    "pretest:perf:scriptorium": "docker-compose -f docker-compose.test.scriptorium.yml down --remove-orphans",
    "postinstall": "npm run registryAuth",
    "test:perf:scriptorium": "npm run pretest:perf:scriptorium; docker-compose -f docker-compose.test.scriptorium.yml up",
    "perf:alfred:debug": "nodemon --exitcrash --inspect=0.0.0.0:5858 dist/perf/alfred.js -w dist",
    "pretest:perf:alfred": "docker-compose -f docker-compose.test.alfred.yml down --remove-orphans",
    "test:perf:alfred": "npm run pretest:perf:alfred; docker-compose -f docker-compose.test.alfred.yml up",
    "perf:client:debug": "nodemon --exitcrash --inspect=0.0.0.0:5858 dist/perf/client.js -w dist",
    "pretest:perf:client": "docker-compose -f docker-compose.test.client.yml down --remove-orphans",
    "test:perf:client": "npm run pretest:perf:client; docker-compose -f docker-compose.test.client.yml up",
    "perf:kafka:producer:debug": "nodemon --exitcrash --inspect=0.0.0.0:5858 dist/perf/kafkaproducer.js -w dist",
    "perf:kafka:consumer:debug": "nodemon --exitcrash --inspect=0.0.0.0:5859 dist/perf/kafkaconsumer.js -w dist",
    "perf:kafka:debug": "concurrently \"npm run perf:kafka:producer:debug\" \"npm run perf:kafka:consumer:debug\"",
    "pretest:perf:kafka": "docker-compose -f docker-compose.test.kafka.yml down --remove-orphans",
    "test:perf:kafka": "npm run pretest:perf:kafka; docker-compose -f docker-compose.test.kafka.yml up",
    "test:ml:debug": "nodemon --exitcrash --inspect=0.0.0.0:5858 dist/perf/mltest.js -w dist"
  },
  "author": "Microsoft",
  "repository": "microsoft/prague",
  "devDependencies": {
    "@types/amqplib": "^0.5.7",
    "@types/async": "^2.0.49",
    "@types/commander": "^2.12.2",
    "@types/compression": "0.0.33",
    "@types/connect-redis": "0.0.7",
    "@types/cookie-parser": "^1.4.1",
    "@types/debug": "0.0.29",
    "@types/diff": "^3.5.1",
    "@types/express-session": "^1.15.8",
    "@types/jquery": "^2.0.49",
    "@types/jsdom": "^11.0.2",
    "@types/jsonwebtoken": "^7.2.6",
    "@types/kafka-node": "^2.0.6",
    "@types/lodash": "^4.14.108",
    "@types/minimist": "^1.2.0",
    "@types/mkdirp": "^0.3.29",
    "@types/mocha": "^2.2.48",
    "@types/mongodb": "^2.2.20",
    "@types/morgan": "^1.7.32",
    "@types/mqtt": "0.0.34",
    "@types/nconf": "0.0.34",
    "@types/passport": "^0.3.5",
    "@types/progress": "^2.0.1",
    "@types/random-js": "^1.0.28",
    "@types/redis": "^2.8.6",
    "@types/request": "^2.47.0",
    "@types/request-promise-native": "^1.0.14",
    "@types/rimraf": "^2.0.2",
    "@types/serve-favicon": "^2.2.28",
    "@types/socket.io": "^1.4.33",
    "@types/socket.io-client": "^1.4.31",
    "@types/socket.io-redis": "^1.0.25",
    "@types/split": "^0.3.28",
    "@types/string-hash": "^1.1.1",
    "@types/supertest": "^2.0.3",
    "@types/url-parse": "^1.1.0",
    "@types/uuid": "^3.4.3",
    "@types/webcola": "^3.2.0",
    "@types/winston": "^2.3.9",
    "@types/ws": "^3.2.1",
    "@types/xmldoc": "^1.1.2",
    "babel-cli": "^6.26.0",
    "babel-preset-env": "^1.6.1",
    "browserify": "^14.1.0",
    "browserify-shim": "^3.8.13",
    "concurrently": "^3.4.0",
    "dts-bundle": "^0.7.3",
    "exorcist": "^0.4.0",
    "jsdom": "^11.9.0",
    "kafka-rest": "0.0.5",
    "less": "^2.7.2",
    "minimist": "^1.2.0",
    "mocha": "^3.2.0",
    "mocha-junit-reporter": "^1.17.0",
    "nodemon": "^1.17.3",
    "nyc": "^11.7.1",
    "string-hash": "^1.1.3",
    "supertest": "^3.0.0",
    "ts-loader": "^4.3.0",
    "tsify": "^3.0.4",
    "tslint": "^4.5.1",
    "typescript": "^2.8.3",
    "uglify-es": "^3.3.9",
    "uglifyjs-webpack-plugin": "^1.2.5",
    "webpack-cli": "^2.1.3",
    "webpack-merge": "^4.1.2"
  },
  "dependencies": {
    "@types/d3": "^4.13.0",
    "@types/xml2js": "^0.4.2",
    "amqp10": "^3.6.0",
    "amqplib": "^0.5.1",
    "async": "^2.6.0",
    "azure-event-hubs": "0.0.7",
    "azure-iot-device": "1.2.2",
    "azure-iot-device-mqtt": "1.2.3",
    "azure-iothub": "1.2.1",
    "azure-sb": "^0.10.6",
    "azure-storage": "^2.8.2",
    "body-parser": "^1.17.1",
    "commander": "^2.15.1",
    "compression": "^1.7.2",
    "connect-ensure-login": "^0.1.1",
    "connect-redis": "^3.3.3",
    "cookie-parser": "^1.4.3",
    "cors": "^2.8.4",
    "crypto-js": "^3.1.9-1",
    "d3": "^4.13.0",
    "debug": "^2.6.8",
    "diff": "^3.5.0",
    "es6-promisify": "^5.0.0",
    "express": "^4.16.3",
    "express-session": "^1.15.6",
    "gitgraph.js": "^1.11.4",
    "gitresources": "https://praguenpm.blob.core.windows.net/packages/gitresources-0.7.0.tgz",
    "hjs": "0.0.6",
    "jquery": "^3.3.1",
    "jsonwebtoken": "^8.2.1",
    "kafka-node": "^2.6.1",
    "lodash": "^4.17.10",
    "minio": "^3.2.3",
    "mkdirp": "^0.5.1",
    "mongodb": "^2.2.35",
    "moniker": "^0.1.2",
    "morgan": "^1.8.1",
    "nconf": "^0.8.4",
    "openpgp": "^2.6.2",
    "passport": "^0.3.2",
    "passport-openidconnect": "0.0.2",
    "performance-now": "^2.1.0",
    "progress": "^2.0.0",
    "random-js": "^1.0.8",
    "redis": "^2.7.1",
    "request": "^2.85.0",
    "request-promise-native": "^1.0.5",
    "rimraf": "^2.6.2",
    "serve-favicon": "^2.5.0",
    "shape-detector": "^0.2.1",
    "socket.io": "^2.1.0",
    "socket.io-emitter": "^3.1.1",
    "socket.io-redis": "^5.2.0",
    "split": "^1.0.0",
    "static-expiry": "0.0.11",
    "telegrafjs": "^0.1.3",
    "unzip-stream": "^0.2.3",
    "url-parse": "^1.4.0",
    "uuid": "^3.2.1",
    "webcola": "^3.3.8",
    "webpack": "^4.8.0",
    "winston": "^2.4.2",
    "ws": "^3.3.3",
    "xhr": "^2.4.1",
    "xml2js": "^0.4.19",
    "xmldoc": "^1.1.0"
  },
  "browser": {
    "request": "xhr"
  },
  "browserify": {
    "transform": [
      "browserify-shim"
    ]
  },
  "browserify-shim": {
    "../client-api": "global:prague",
    "../../client-api": "global:prague",
    "../client-ui": "global:pragueUi",
    "../../client-ui": "global:pragueUi",
    "../agent": "global:pragueAgent",
    "../../agent": "global:pragueAgent",
    "jquery": "global:$"
  },
  "nyc": {
    "all": true,
    "exclude": [
      "src/test/**/*.ts",
      "dist/test/**/*.js"
    ],
    "include": [
      "src/**/*.ts",
      "dist/**/*.js"
    ],
    "reporter": [
      "cobertura",
      "html",
      "text"
    ],
    "temp-directory": "nyc/.nyc_output",
    "cache-dir": "nyc/.cache",
    "report-dir": "nyc/report"
  }
}<|MERGE_RESOLUTION|>--- conflicted
+++ resolved
@@ -15,15 +15,9 @@
     "browserify:agent:min": "browserify src/agent/index.ts --debug -s prague_agent -p [ tsify ] | uglifyjs --source-map content=inline,url=agent.min.js.map -o public/scripts/dist/agent.min.js",
     "build": "concurrently \"npm run tslint\" \"npm run tsc\" \"npm run less\" \"npm run webpack\"",
     "build:dts": "dts-bundle --main dist/client-api/index.d.ts --name prague --baseDir ./dist --out ../public/scripts/dist/prague.d.ts",
-<<<<<<< HEAD
     "build:full": "concurrently \"npm run build\" \"npm run webpack:min\"",
     "build:watch": "watch 'npm run tsc && npm run webpack' src",
-    "less": "lessc src/stylesheets/style.less public/stylesheets/dist/style.css",
-=======
-    "build:full": "npm run build && npm run browserify:all:min",
-    "build:watch": "watch 'npm run tsc && npm run browserify' src",
     "less": "lessc src/stylesheets/style.less public/stylesheets/dist/style.css && lessc src/stylesheets/map.less public/stylesheets/dist/map.css",
->>>>>>> 5b8fa2a1
     "alfred": "node dist/alfred/www.js",
     "alfred:debug": "node --inspect=0.0.0.0:5858 dist/alfred/www.js",
     "alfred:watch": "nodemon --exitcrash dist/alfred/www.js -w dist",
