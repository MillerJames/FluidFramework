{
  "name": "routerlicious",
  "version": "0.1.0",
  "description": "Server to assign sequence numbers and route deltas between connected clients",
  "main": "dist/index.js",
  "types": "dist/index.d.ts",
  "scripts": {
    "browserify": "mkdirp public/scripts/dist && npm run browserify:all",
    "browserify:all": "concurrently \"npm run browserify:api\" \"npm run browserify:ui\" \"npm run browserify:controllers\" \"npm run browserify:agent\"",
    "browserify:all:min": "concurrently \"npm run browserify:api:min\" \"npm run browserify:ui:min\" \"npm run browserify:controllers:min\" \"npm run browserify:agent:min\"",
    "browserify:controllers": "browserify src/alfred/controllers/index.ts --debug -s controller -p [ tsify ] | exorcist public/scripts/dist/index.js.map > public/scripts/dist/index.js",
    "browserify:controllers:min": "browserify src/alfred/controllers/index.ts --debug -s controller -p [ tsify ] | uglifyjs --source-map content=inline,url=index.min.js.map -o public/scripts/dist/index.min.js",
    "browserify:api": "browserify src/client-api/index.ts --debug -s prague -p [ tsify ] | exorcist public/scripts/dist/api.js.map > public/scripts/dist/api.js",
    "browserify:api:min": "browserify src/client-api/index.ts --debug -s prague -p [ tsify ] | uglifyjs --source-map content=inline,url=api.min.js.map -o public/scripts/dist/api.min.js",
    "browserify:ui": "browserify src/client-ui/index.ts --debug -s pragueUi -p [ tsify ] | exorcist public/scripts/dist/ui.js.map > public/scripts/dist/ui.js",
    "browserify:ui:min": "browserify src/client-ui/index.ts --debug -s pragueUi -p [ tsify ] | uglifyjs --source-map content=inline,url=ui.min.js.map -o public/scripts/dist/ui.min.js",
    "browserify:agent": "browserify src/agent/index.ts --debug -s pragueAgent -p [ tsify ] | exorcist public/scripts/dist/agent.js.map > public/scripts/dist/agent.js",
    "browserify:agent:min": "browserify src/agent/index.ts --debug -s pragueAgent -p [ tsify ] | uglifyjs --source-map content=inline,url=agent.min.js.map -o public/scripts/dist/agent.min.js",
    "build": "concurrently \"npm run tslint\" \"npm run tsc\" \"npm run browserify\" \"npm run less\"",
    "build:full": "npm run build && npm run browserify:all:min",
    "build:watch": "watch 'npm run tsc && npm run browserify' src",
    "less": "lessc src/stylesheets/style.less public/stylesheets/dist/style.css",
    "alfred": "node dist/alfred/www.js",
    "alfred:debug": "node --inspect=0.0.0.0:5858 dist/alfred/www.js",
    "alfred:watch": "nodemon --exitcrash dist/alfred/www.js -w dist",
    "deli": "node dist/deli/index.js",
    "deli:debug": "node --inspect=0.0.0.0:5858 dist/deli/index.js",
    "deli:watch": "nodemon --exitcrash dist/deli/index.js -w dist",
    "docker-run": "docker run -v $(pwd):/usr/src/server -w /usr/src/server node:8.4.0-alpine",
    "paparazzi": "node dist/paparazzi/index.js",
    "paparazzi:debug": "node --inspect=0.0.0.0:5858 dist/paparazzi/index.js",
    "paparazzi:watch": "nodemon --exitcrash dist/paparazzi/index.js -w dist",
    "registryAuth": "docker login -u prague -p /vM3i=D+K4+vj+pgha=cg=55OQLDWj3w prague.azurecr.io",
    "scriptorium": "node dist/scriptorium/index.js",
    "scriptorium:debug": "node --inspect=0.0.0.0:5858 dist/scriptorium/index.js",
    "scriptorium:watch": "nodemon --exitcrash dist/scriptorium/index.js -w dist",
    "tmz": "node dist/tmz/index.js",
    "tmz:debug": "node --inspect=0.0.0.0:5858 dist/tmz/index.js",
    "tmz:watch": "nodemon --exitcrash dist/tmz/index.js -w dist",
    "docker-restart": "docker-compose restart alfred && docker-compose restart deli && docker-compose restart scriptorium && docker-compose restart tmz && docker-compose restart paparazzi",
    "start": "docker-compose -f docker-compose.yml -f docker-compose.dev.yml up",
    "start:debug": "docker-compose -f docker-compose.yml -f docker-compose.dev.yml -f docker-compose.debug.yml up",
    "test": "mocha --recursive dist/test",
    "test:coverage": "nyc npm test -- --reporter mocha-junit-reporter --reporter-options mochaFile=nyc/junit-report.xml",
    "tsc": "tsc",
    "tslint": "tslint 'src/**/*.ts'",
    "beast": "npm test -- --beast --grep beastTest",
    "perf:deli:debug": "nodemon --exitcrash --inspect=0.0.0.0:5858 dist/perf/deli.js -w dist",
    "pretest:perf:deli": "docker-compose -f docker-compose.test.deli.yml down --remove-orphans",
    "test:perf:deli": "npm run pretest:perf:deli; docker-compose -f docker-compose.test.deli.yml up",
    "perf:scriptorium:debug": "nodemon --exitcrash --inspect=0.0.0.0:5858 dist/perf/scriptorium.js -w dist",
    "pretest:perf:scriptorium": "docker-compose -f docker-compose.test.scriptorium.yml down --remove-orphans",
    "postinstall": "npm run registryAuth",
    "test:perf:scriptorium": "npm run pretest:perf:scriptorium; docker-compose -f docker-compose.test.scriptorium.yml up",
    "perf:alfred:debug": "nodemon --exitcrash --inspect=0.0.0.0:5858 dist/perf/alfred.js -w dist",
    "pretest:perf:alfred": "docker-compose -f docker-compose.test.alfred.yml down --remove-orphans",
    "test:perf:alfred": "npm run pretest:perf:alfred; docker-compose -f docker-compose.test.alfred.yml up",
    "perf:client:debug": "nodemon --exitcrash --inspect=0.0.0.0:5858 dist/perf/client.js -w dist",
    "pretest:perf:client": "docker-compose -f docker-compose.test.client.yml down --remove-orphans",
    "test:perf:client": "npm run pretest:perf:client; docker-compose -f docker-compose.test.client.yml up",
    "perf:kafka:producer:debug": "nodemon --exitcrash --inspect=0.0.0.0:5858 dist/perf/kafkaproducer.js -w dist",
    "perf:kafka:consumer:debug": "nodemon --exitcrash --inspect=0.0.0.0:5859 dist/perf/kafkaconsumer.js -w dist",
    "perf:kafka:debug": "concurrently \"npm run perf:kafka:producer:debug\" \"npm run perf:kafka:consumer:debug\"",
    "pretest:perf:kafka": "docker-compose -f docker-compose.test.kafka.yml down --remove-orphans",
    "test:perf:kafka": "npm run pretest:perf:kafka; docker-compose -f docker-compose.test.kafka.yml up",
    "test:ml:debug": "nodemon --exitcrash --inspect=0.0.0.0:5858 dist/perf/mltest.js -w dist"
  },
  "author": "Microsoft",
  "license": "Apache-2.0",
  "repository": "microsoft/prague",
  "devDependencies": {
    "@types/amqplib": "^0.5.1",
    "@types/async": "^2.0.40",
    "@types/commander": "^2.9.0",
    "@types/compression": "0.0.33",
    "@types/debug": "0.0.29",
    "@types/diff": "^3.2.0",
    "@types/jquery": "^2.0.41",
    "@types/jsdom": "^11.0.2",
    "@types/kafka-node": "^1.3.5",
    "@types/lodash": "^4.14.61",
    "@types/minimist": "^1.2.0",
    "@types/mkdirp": "^0.3.29",
    "@types/mocha": "^2.2.40",
    "@types/mongodb": "^2.1.42",
    "@types/morgan": "^1.7.32",
    "@types/mqtt": "0.0.34",
    "@types/nconf": "0.0.34",
    "@types/passport": "^0.3.3",
    "@types/progress": "^2.0.0",
    "@types/random-js": "^1.0.28",
    "@types/redis": "^2.6.0",
    "@types/request": "0.0.45",
    "@types/serve-favicon": "^2.2.28",
    "@types/socket.io": "^1.4.31",
    "@types/socket.io-client": "^1.4.31",
    "@types/socket.io-redis": "^1.0.22",
    "@types/split": "^0.3.28",
    "@types/supertest": "^2.0.3",
    "@types/uuid": "^3.4.3",
    "@types/winston": "^2.3.3",
    "@types/ws": "^3.2.0",
    "browserify": "^14.1.0",
    "browserify-shim": "^3.8.13",
    "concurrently": "^3.4.0",
    "dts-bundle": "^0.7.3",
    "exorcist": "^0.4.0",
    "jsdom": "^11.2.0",
    "kafka-rest": "0.0.5",
    "less": "^2.7.2",
    "minimist": "^1.2.0",
    "mocha": "^3.2.0",
    "mocha-junit-reporter": "^1.13.0",
    "nodemon": "^1.11.0",
    "nyc": "^11.2.0",
    "supertest": "^3.0.0",
    "tsify": "^3.0.1",
    "tslint": "^4.5.1",
    "typescript": "2.3.x",
    "uglify-es": "^3.1.3",
    "watch": "^1.0.2"
  },
  "dependencies": {
    "amqp10": "^3.0.0",
    "amqplib": "^0.5.1",
    "async": "^2.4.1",
    "azure-event-hubs": "0.0.7",
    "azure-iot-device": "^1.1.12",
    "azure-iot-device-mqtt": "^1.1.12",
    "azure-iothub": "^1.1.11",
    "azure-sb": "^0.10.4",
    "azure-storage": "^2.1.0",
    "body-parser": "^1.17.1",
    "commander": "^2.9.0",
    "compression": "^1.7.0",
    "cors": "^2.8.4",
    "crypto-js": "^3.1.9-1",
    "debug": "^2.6.8",
    "diff": "^3.2.0",
    "es6-promisify": "^5.0.0",
    "express": "^4.15.2",
<<<<<<< HEAD
    "gitgraph.js": "^1.11.4",
    "gitresources": "https://praguenpm.blob.core.windows.net/packages/gitresources-0.2.0.tgz",
=======
    "gitresources": "https://praguenpm.blob.core.windows.net/packages/gitresources-0.3.1.tgz",
>>>>>>> ece8bf0c
    "hjs": "0.0.6",
    "jquery": "^3.2.1",
    "kafka-node": "^1.6.0",
    "lodash": "^4.17.4",
    "minio": "^3.1.3",
    "mkdirp": "^0.5.1",
    "mongodb": "^2.2.30",
    "moniker": "^0.1.2",
    "morgan": "^1.8.1",
    "nconf": "^0.8.4",
    "openpgp": "^2.5.8",
    "passport": "^0.3.2",
    "performance-now": "^2.1.0",
    "progress": "^2.0.0",
    "random-js": "^1.0.8",
    "redis": "^2.7.1",
    "request": "^2.81.0",
    "serve-favicon": "^2.4.1",
    "shape-detector": "^0.2.1",
    "socket.io": "^2.0.4",
    "socket.io-emitter": "^3.1.1",
    "socket.io-redis": "^5.2.0",
    "split": "^1.0.0",
    "static-expiry": "0.0.11",
    "telegrafjs": "^0.1.3",
    "uuid": "^3.1.0",
    "winston": "^2.3.1",
    "ws": "^3.2.0",
    "xhr": "^2.4.0"
  },
  "browser": {
    "request": "xhr"
  },
  "browserify": {
    "transform": [
      "browserify-shim"
    ]
  },
  "browserify-shim": {
    "../client-api": "global:prague",
    "../../client-api": "global:prague",
    "../client-ui": "global:pragueUi",
    "../../client-ui": "global:pragueUi",
    "../agent": "global:pragueAgent",
    "../../agent": "global:pragueAgent",
    "jquery": "global:$"
  },
  "nyc": {
    "all": true,
    "exclude": [
      "src/test/**/*.ts",
      "dist/test/**/*.js"
    ],
    "include": [
      "src/**/*.ts",
      "dist/**/*.js"
    ],
    "reporter": [
      "cobertura",
      "html",
      "text"
    ],
    "temp-directory": "nyc/.nyc_output",
    "cache-dir": "nyc/.cache",
    "report-dir": "nyc/report"
  }
}<|MERGE_RESOLUTION|>--- conflicted
+++ resolved
@@ -139,12 +139,8 @@
     "diff": "^3.2.0",
     "es6-promisify": "^5.0.0",
     "express": "^4.15.2",
-<<<<<<< HEAD
     "gitgraph.js": "^1.11.4",
-    "gitresources": "https://praguenpm.blob.core.windows.net/packages/gitresources-0.2.0.tgz",
-=======
     "gitresources": "https://praguenpm.blob.core.windows.net/packages/gitresources-0.3.1.tgz",
->>>>>>> ece8bf0c
     "hjs": "0.0.6",
     "jquery": "^3.2.1",
     "kafka-node": "^1.6.0",
