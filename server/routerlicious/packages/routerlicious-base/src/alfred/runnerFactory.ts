/*!
 * Copyright (c) Microsoft Corporation and contributors. All rights reserved.
 * Licensed under the MIT License.
 */

import * as os from "os";
import { KafkaOrdererFactory } from "@fluidframework/server-kafka-orderer";
import {
    LocalNodeFactory,
    LocalOrderManager,
    NodeManager,
    ReservationManager,
} from "@fluidframework/server-memory-orderer";
import * as services from "@fluidframework/server-services";
import * as core from "@fluidframework/server-services-core";
import { getLumberBaseProperties, Lumberjack } from "@fluidframework/server-services-telemetry";
import * as utils from "@fluidframework/server-services-utils";
import * as bytes from "bytes";
import { Provider } from "nconf";
import Redis from "ioredis";
import * as winston from "winston";
import * as ws from "ws";
import { IAlfredTenant } from "@fluidframework/server-services-client";
import { AlfredRunner } from "./runner";

class NodeWebSocketServer implements core.IWebSocketServer {
    private readonly webSocketServer: ws.Server;

    constructor(portNumber: number) {
        this.webSocketServer = new ws.Server({ port: portNumber });
    }
    public on(event: string, listener: (...args: any[]) => void) {
        this.webSocketServer.on(event, listener);
    }
    // eslint-disable-next-line @typescript-eslint/promise-function-async
    public close(): Promise<void> {
        this.webSocketServer.close();
        return Promise.resolve();
    }
}

export class OrdererManager implements core.IOrdererManager {
    constructor(
        private readonly globalDbEnabled: boolean,
        private readonly ordererUrl: string,
        private readonly tenantManager: core.ITenantManager,
        private readonly localOrderManager: LocalOrderManager,
        private readonly kafkaFactory: KafkaOrdererFactory,
    ) {
    }

    public async getOrderer(tenantId: string, documentId: string): Promise<core.IOrderer> {
<<<<<<< HEAD
        try {
            const tenant = await this.tenantManager.getTenant(tenantId, documentId);

            const messageMetaData = { documentId, tenantId };
            winston.info(`tenant orderer: ${JSON.stringify(tenant.orderer)}`, { messageMetaData });
            Lumberjack.info(
                `tenant orderer: ${JSON.stringify(tenant.orderer)}`,
                getLumberBaseProperties(documentId, tenantId),
            );

            if (tenant.orderer.url !== this.ordererUrl) {
                return Promise.reject(new Error("Invalid ordering service endpoint"));
            }

            switch (tenant.orderer.type) {
                case "kafka":
                    return this.kafkaFactory.create(tenantId, documentId);
                default:
                    return this.localOrderManager.get(tenantId, documentId);
            }
        } catch(error) {
            Lumberjack.error(
                `Error while creating kafka orderer`,
                getLumberBaseProperties(documentId, tenantId),
                error,
            );
=======
        const tenant = await this.tenantManager.getTenant(tenantId, documentId);

        const messageMetaData = { documentId, tenantId };
        winston.info(`tenant orderer: ${JSON.stringify(tenant.orderer)}`, { messageMetaData });
        Lumberjack.info(
            `tenant orderer: ${JSON.stringify(tenant.orderer)}`,
            getLumberBaseProperties(documentId, tenantId),
        );

        if (tenant.orderer.url !== this.ordererUrl && !this.globalDbEnabled) {
            Lumberjack.error(`Invalid ordering service endpoint`, { messageMetaData });
            return Promise.reject(new Error("Invalid ordering service endpoint"));
        }

        switch (tenant.orderer.type) {
            case "kafka":
                return this.kafkaFactory.create(tenantId, documentId);
            default:
                return this.localOrderManager.get(tenantId, documentId);
>>>>>>> 0f8784f8
        }
    }
}

export class AlfredResources implements core.IResources {
    public webServerFactory: core.IWebServerFactory;

    constructor(
        public config: Provider,
        public producer: core.IProducer,
        public redisConfig: any,
        public clientManager: core.IClientManager,
        public webSocketLibrary: string,
        public orderManager: core.IOrdererManager,
        public tenantManager: core.ITenantManager,
        public restThrottler: core.IThrottler,
        public socketConnectThrottler: core.IThrottler,
        public socketSubmitOpThrottler: core.IThrottler,
        public singleUseTokenCache: core.ICache,
        public storage: core.IDocumentStorage,
        public appTenants: IAlfredTenant[],
        public mongoManager: core.MongoManager,
        public port: any,
        public documentsCollectionName: string,
        public metricClientConfig: any,
        public documentsCollection: core.ICollection<core.IDocument>,
    ) {
        const socketIoAdapterConfig = config.get("alfred:socketIoAdapter");
        const httpServerConfig: services.IHttpServerConfig = config.get("system:httpServer");
        this.webServerFactory = new services.SocketIoWebServerFactory(
            this.redisConfig,
            socketIoAdapterConfig,
            httpServerConfig);
    }

    public async dispose(): Promise<void> {
        const producerClosedP = this.producer.close();
        const mongoClosedP = this.mongoManager.close();
        await Promise.all([producerClosedP, mongoClosedP]);
    }
}

export class AlfredResourcesFactory implements core.IResourcesFactory<AlfredResources> {
    public async create(config: Provider): Promise<AlfredResources> {
        // Producer used to publish messages
        const kafkaEndpoint = config.get("kafka:lib:endpoint");
        const kafkaLibrary = config.get("kafka:lib:name");
        const kafkaClientId = config.get("alfred:kafkaClientId");
        const topic = config.get("alfred:topic");
        const metricClientConfig = config.get("metric");
        const kafkaProducerPollIntervalMs = config.get("kafka:lib:producerPollIntervalMs");
        const kafkaNumberOfPartitions = config.get("kafka:lib:numberOfPartitions");
        const kafkaReplicationFactor = config.get("kafka:lib:replicationFactor");
        const kafkaMaxBatchSize = config.get("kafka:lib:maxBatchSize");
        const kafkaSslCACertFilePath: string = config.get("kafka:lib:sslCACertFilePath");

        const producer = services.createProducer(
            kafkaLibrary,
            kafkaEndpoint,
            kafkaClientId,
            topic,
            false,
            kafkaProducerPollIntervalMs,
            kafkaNumberOfPartitions,
            kafkaReplicationFactor,
            kafkaMaxBatchSize,
            kafkaSslCACertFilePath);

        const redisConfig = config.get("redis");
        const webSocketLibrary = config.get("alfred:webSocketLib");
        const authEndpoint = config.get("auth:endpoint");

        // Redis connection for client manager and single-use JWTs.
        const redisConfig2 = config.get("redis2");
        const redisOptions2: Redis.RedisOptions = {
            host: redisConfig2.host,
            port: redisConfig2.port,
            password: redisConfig2.pass,
        };
        if (redisConfig2.tls) {
            redisOptions2.tls = {
                servername: redisConfig2.host,
            };
        }

        const redisParams2 = {
            expireAfterSeconds: redisConfig2.keyExpireAfterSeconds as number | undefined,
        };

        const redisClient = new Redis(redisOptions2);
        const clientManager = new services.ClientManager(redisClient, redisParams2);

        const redisClientForJwtCache = new Redis(redisOptions2);
        const redisJwtCache = new services.RedisCache(redisClientForJwtCache);

        // Database connection for global db if enabled
        let globalDbMongoManager;
        const globalDbEnabled = config.get("mongo:globalDbEnabled") as boolean;
        const factory = await services.getDbFactory(config);
        if (globalDbEnabled) {
            globalDbMongoManager = new core.MongoManager(factory, false, null, true);
        }

        // Database connection for operations db
        const operationsDbMongoManager = new core.MongoManager(factory);
        const documentsCollectionName = config.get("mongo:collectionNames:documents");

        // Create the index on the documents collection
        const dbManager = globalDbEnabled ? globalDbMongoManager : operationsDbMongoManager;
        const db: core.IDb = await dbManager.getDatabase();
        const documentsCollection = db.collection<core.IDocument>(documentsCollectionName);
        await documentsCollection.createIndex(
            {
                documentId: 1,
                tenantId: 1,
            },
            true);
        const deltasCollectionName = config.get("mongo:collectionNames:deltas");
        const scribeCollectionName = config.get("mongo:collectionNames:scribeDeltas");

        // Foreman agent uploader does not run locally.
        // TODO: Make agent uploader run locally.
        const foremanConfig = config.get("foreman");
        const taskMessageSender = services.createMessageSender(config.get("rabbitmq"), foremanConfig);
        await taskMessageSender.initialize();

        const nodeCollectionName = config.get("mongo:collectionNames:nodes");
        const nodeManager = new NodeManager(operationsDbMongoManager, nodeCollectionName);
        // This.nodeTracker.on("invalidate", (id) => this.emit("invalidate", id));
        const reservationManager = new ReservationManager(
            nodeManager,
            operationsDbMongoManager,
            config.get("mongo:collectionNames:reservations"));

        const internalHistorianUrl = config.get("worker:internalBlobStorageUrl");
        const tenantManager = new services.TenantManager(authEndpoint, internalHistorianUrl);

        // Redis connection for throttling.
        const redisConfigForThrottling = config.get("redisForThrottling");
        const redisOptionsForThrottling: Redis.RedisOptions = {
            host: redisConfigForThrottling.host,
            port: redisConfigForThrottling.port,
            password: redisConfigForThrottling.pass,
        };
        if (redisConfigForThrottling.tls) {
            redisOptionsForThrottling.tls = {
                servername: redisConfigForThrottling.host,
            };
        }
        const redisParamsForThrottling = {
            expireAfterSeconds: redisConfigForThrottling.keyExpireAfterSeconds as number | undefined,
        };

        const redisClientForThrottling = new Redis(redisOptionsForThrottling);

        // Rest API Throttler
        const throttleMaxRequestsPerMs =
            config.get("alfred:throttling:restCalls:maxPerMs") as number | undefined;
        const throttleMaxRequestBurst =
            config.get("alfred:throttling:restCalls:maxBurst") as number | undefined;
        const throttleMinRequestCooldownIntervalInMs =
            config.get("alfred:throttling:restCalls:minCooldownIntervalInMs") as number | undefined;
        const throttleMinRequestThrottleIntervalInMs =
            config.get("alfred:throttling:restCalls:minThrottleIntervalInMs") as number | undefined;
        const throttleStorageManager =
            new services.RedisThrottleStorageManager(redisClientForThrottling, redisParamsForThrottling);
        const restThrottlerHelper = new services.ThrottlerHelper(
            throttleStorageManager,
            throttleMaxRequestsPerMs,
            throttleMaxRequestBurst,
            throttleMinRequestCooldownIntervalInMs);
        const restThrottler = new services.Throttler(
            restThrottlerHelper,
            throttleMinRequestThrottleIntervalInMs,
            winston);

        // Socket Connection Throttler
        const throttleMaxSocketConnectionsPerMs =
            config.get("alfred:throttling:socketConnections:maxPerMs") as number | undefined;
        const throttleMaxSocketConnectionBurst =
            config.get("alfred:throttling:socketConnections:maxBurst") as number | undefined;
        const throttleMinSocketConnectionCooldownIntervalInMs =
            config.get("alfred:throttling:socketConnections:minCooldownIntervalInMs") as number | undefined;
        const throttleMinSocketConnectionThrottleIntervalInMs =
            config.get("alfred:throttling:socketConnections:minThrottleIntervalInMs") as number | undefined;
        const socketConnectThrottlerHelper = new services.ThrottlerHelper(
            throttleStorageManager,
            throttleMaxSocketConnectionsPerMs,
            throttleMaxSocketConnectionBurst,
            throttleMinSocketConnectionCooldownIntervalInMs,
        );
        const socketConnectThrottler = new services.Throttler(
            socketConnectThrottlerHelper,
            throttleMinSocketConnectionThrottleIntervalInMs,
            winston);

        // Socket SubmitOp Throttler
        const throttleMaxSubmitOpsPerMs =
            config.get("alfred:throttling:submitOps:maxPerMs") as number | undefined;
        const throttleMaxSubmitOpBurst =
            config.get("alfred:throttling:submitOps:maxBurst") as number | undefined;
        const throttleMinSubmitOpCooldownIntervalInMs =
            config.get("alfred:throttling:submitOps:minCooldownIntervalInMs") as number | undefined;
        const throttleMinSubmitOpThrottleIntervalInMs =
            config.get("alfred:throttling:submitOps:minThrottleIntervalInMs") as number | undefined;
        const socketSubmitOpThrottlerHelper = new services.ThrottlerHelper(
            throttleStorageManager,
            throttleMaxSubmitOpsPerMs,
            throttleMaxSubmitOpBurst,
            throttleMinSubmitOpCooldownIntervalInMs);
        const socketSubmitOpThrottler = new services.Throttler(
            socketSubmitOpThrottlerHelper,
            throttleMinSubmitOpThrottleIntervalInMs,
            winston);

        const databaseManager = new core.MongoDatabaseManager(
            globalDbEnabled,
            operationsDbMongoManager,
            globalDbMongoManager,
            nodeCollectionName,
            documentsCollectionName,
            deltasCollectionName,
            scribeCollectionName);

        const enableWholeSummaryUpload = config.get("storage:enableWholeSummaryUpload") as boolean;
        const storage = new services.DocumentStorage(databaseManager, tenantManager, enableWholeSummaryUpload);

        const maxSendMessageSize = bytes.parse(config.get("alfred:maxMessageSize"));
        const address = `${await utils.getHostIp()}:4000`;

        const nodeFactory = new LocalNodeFactory(
            os.hostname(),
            address,
            storage,
            databaseManager,
            60000,
            () => new NodeWebSocketServer(4000),
            taskMessageSender,
            tenantManager,
            foremanConfig.permissions,
            maxSendMessageSize,
            utils.generateToken,
            winston);
        const localOrderManager = new LocalOrderManager(nodeFactory, reservationManager);
        const kafkaOrdererFactory = new KafkaOrdererFactory(
            producer,
            maxSendMessageSize,
            core.DefaultServiceConfiguration);
        const serverUrl = config.get("worker:serverUrl");

        const orderManager = new OrdererManager(
            globalDbEnabled,
            serverUrl,
            tenantManager,
            localOrderManager,
            kafkaOrdererFactory);

        // Tenants attached to the apps this service exposes
        const appTenants = config.get("alfred:tenants") as { id: string, key: string }[];

        // This wanst to create stuff
        const port = utils.normalizePort(process.env.PORT || "3000");

        return new AlfredResources(
            config,
            producer,
            redisConfig,
            clientManager,
            webSocketLibrary,
            orderManager,
            tenantManager,
            restThrottler,
            socketConnectThrottler,
            socketSubmitOpThrottler,
            redisJwtCache,
            storage,
            appTenants,
            operationsDbMongoManager,
            port,
            documentsCollectionName,
            metricClientConfig,
            documentsCollection);
    }
}

export class AlfredRunnerFactory implements core.IRunnerFactory<AlfredResources> {
    public async create(resources: AlfredResources): Promise<core.IRunner> {
        return new AlfredRunner(
            resources.webServerFactory,
            resources.config,
            resources.port,
            resources.orderManager,
            resources.tenantManager,
            resources.restThrottler,
            resources.socketConnectThrottler,
            resources.socketSubmitOpThrottler,
            resources.singleUseTokenCache,
            resources.storage,
            resources.clientManager,
            resources.appTenants,
            resources.mongoManager,
            resources.producer,
            resources.metricClientConfig,
            resources.documentsCollection);
    }
}<|MERGE_RESOLUTION|>--- conflicted
+++ resolved
@@ -50,34 +50,6 @@
     }
 
     public async getOrderer(tenantId: string, documentId: string): Promise<core.IOrderer> {
-<<<<<<< HEAD
-        try {
-            const tenant = await this.tenantManager.getTenant(tenantId, documentId);
-
-            const messageMetaData = { documentId, tenantId };
-            winston.info(`tenant orderer: ${JSON.stringify(tenant.orderer)}`, { messageMetaData });
-            Lumberjack.info(
-                `tenant orderer: ${JSON.stringify(tenant.orderer)}`,
-                getLumberBaseProperties(documentId, tenantId),
-            );
-
-            if (tenant.orderer.url !== this.ordererUrl) {
-                return Promise.reject(new Error("Invalid ordering service endpoint"));
-            }
-
-            switch (tenant.orderer.type) {
-                case "kafka":
-                    return this.kafkaFactory.create(tenantId, documentId);
-                default:
-                    return this.localOrderManager.get(tenantId, documentId);
-            }
-        } catch(error) {
-            Lumberjack.error(
-                `Error while creating kafka orderer`,
-                getLumberBaseProperties(documentId, tenantId),
-                error,
-            );
-=======
         const tenant = await this.tenantManager.getTenant(tenantId, documentId);
 
         const messageMetaData = { documentId, tenantId };
@@ -97,7 +69,6 @@
                 return this.kafkaFactory.create(tenantId, documentId);
             default:
                 return this.localOrderManager.get(tenantId, documentId);
->>>>>>> 0f8784f8
         }
     }
 }
