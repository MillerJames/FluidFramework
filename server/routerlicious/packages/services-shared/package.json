--- conflicted
+++ resolved
@@ -1,10 +1,6 @@
 {
   "name": "@fluidframework/server-services-shared",
-<<<<<<< HEAD
   "version": "0.1012.0",
-=======
-  "version": "0.1011.2",
->>>>>>> d56d806c
   "description": "Fluid shared services",
   "repository": "microsoft/FluidFramework",
   "license": "MIT",
@@ -27,21 +23,12 @@
     "tsfmt:fix": "tsfmt --replace"
   },
   "dependencies": {
-<<<<<<< HEAD
-    "@fluidframework/common-utils": "^0.22.1-0",
+    "@fluidframework/common-utils": "^0.22.1",
     "@fluidframework/gitresources": "^0.1012.0",
     "@fluidframework/protocol-base": "^0.1012.0",
     "@fluidframework/protocol-definitions": "^0.1012.0",
     "@fluidframework/server-services-client": "^0.1012.0",
     "@fluidframework/server-services-core": "^0.1012.0",
-=======
-    "@fluidframework/common-utils": "^0.22.1",
-    "@fluidframework/gitresources": "^0.1011.2",
-    "@fluidframework/protocol-base": "^0.1011.2",
-    "@fluidframework/protocol-definitions": "^0.1011.2",
-    "@fluidframework/server-services-client": "^0.1011.2",
-    "@fluidframework/server-services-core": "^0.1011.2",
->>>>>>> d56d806c
     "debug": "^4.1.1",
     "lodash": "^4.17.19",
     "moniker": "^0.1.2",
