--- conflicted
+++ resolved
@@ -1,10 +1,6 @@
 {
   "name": "@fluidframework/server-kafka-orderer",
-<<<<<<< HEAD
-  "version": "0.1036.4000",
-=======
   "version": "0.1037.1000",
->>>>>>> 3c923a5a
   "description": "Fluid ordering services",
   "homepage": "https://fluidframework.com",
   "repository": {
@@ -32,11 +28,7 @@
   },
   "dependencies": {
     "@fluidframework/protocol-definitions": "^0.1028.1000",
-<<<<<<< HEAD
-    "@fluidframework/server-services-core": "^0.1036.4000"
-=======
     "@fluidframework/server-services-core": "^0.1037.1000"
->>>>>>> 3c923a5a
   },
   "devDependencies": {
     "@fluidframework/build-common": "^0.23.0",
