{
  "name": "@fluidframework/server-lambdas-driver",
<<<<<<< HEAD
  "version": "0.1036.4000",
=======
  "version": "0.1037.1000",
>>>>>>> 3c923a5a
  "description": "Fluid server lambda driver components",
  "homepage": "https://fluidframework.com",
  "repository": {
    "type": "git",
    "url": "https://github.com/microsoft/FluidFramework.git",
    "directory": "server/routerlicious/packages/lambdas-driver"
  },
  "license": "MIT",
  "author": "Microsoft and contributors",
  "sideEffects": false,
  "main": "dist/index.js",
  "types": "dist/index.d.ts",
  "scripts": {
    "build": "concurrently npm:build:compile npm:lint",
    "build:compile": "npm run tsc && npm run build:test",
    "build:full": "npm run build",
    "build:full:compile": "npm run build:compile",
    "build:test": "tsc --project ./src/test/tsconfig.json",
    "clean": "rimraf dist lib *.tsbuildinfo *.build.log",
    "eslint": "eslint --format stylish src",
    "eslint:fix": "eslint --format stylish src --fix --fix-type problem,suggestion,layout",
    "lint": "npm run eslint",
    "lint:fix": "npm run eslint:fix",
    "test": "mocha --recursive dist/test --unhandled-rejections=strict",
    "test:coverage": "nyc npm test -- --reporter xunit --reporter-option output=nyc/junit-report.xml",
    "tsc": "tsc",
    "tsfmt": "tsfmt --verify",
    "tsfmt:fix": "tsfmt --replace"
  },
  "nyc": {
    "all": true,
    "cache-dir": "nyc/.cache",
    "exclude": [
      "src/test/**/*.ts",
      "dist/test/**/*.js"
    ],
    "exclude-after-remap": false,
    "include": [
      "src/**/*.ts",
      "dist/**/*.js"
    ],
    "report-dir": "nyc/report",
    "reporter": [
      "cobertura",
      "html",
      "text"
    ],
    "temp-directory": "nyc/.nyc_output"
  },
  "dependencies": {
    "@fluidframework/common-utils": "^0.32.1",
<<<<<<< HEAD
    "@fluidframework/server-services-client": "^0.1036.4000",
    "@fluidframework/server-services-core": "^0.1036.4000",
    "@fluidframework/server-services-telemetry": "^0.1036.4000",
=======
    "@fluidframework/server-services-client": "^0.1037.1000",
    "@fluidframework/server-services-core": "^0.1037.1000",
    "@fluidframework/server-services-telemetry": "^0.1037.1000",
>>>>>>> 3c923a5a
    "async": "^3.2.2",
    "lodash": "^4.17.21"
  },
  "devDependencies": {
    "@fluidframework/build-common": "^0.23.0",
    "@fluidframework/eslint-config-fluid": "^0.28.2000-0",
<<<<<<< HEAD
    "@fluidframework/server-test-utils": "^0.1036.4000",
=======
    "@fluidframework/server-test-utils": "^0.1037.1000",
>>>>>>> 3c923a5a
    "@rushstack/eslint-config": "^2.5.1",
    "@types/async": "^3.2.9",
    "@types/lodash": "^4.14.118",
    "@types/mocha": "^9.1.1",
    "@types/node": "^14.18.0",
    "@typescript-eslint/eslint-plugin": "~5.9.0",
    "@typescript-eslint/parser": "~5.9.0",
    "concurrently": "^6.2.0",
    "eslint": "~8.6.0",
    "eslint-plugin-editorconfig": "~3.2.0",
    "eslint-plugin-eslint-comments": "~3.2.0",
    "eslint-plugin-import": "~2.25.4",
    "eslint-plugin-jest": "~26.1.3",
    "eslint-plugin-mocha": "~10.0.3",
    "eslint-plugin-promise": "~6.0.0",
    "eslint-plugin-react": "~7.28.0",
    "eslint-plugin-tsdoc": "~0.2.14",
    "eslint-plugin-unicorn": "~40.0.0",
    "mocha": "^10.0.0",
    "nyc": "^15.0.0",
    "rimraf": "^2.6.2",
    "typescript": "~4.5.5",
    "typescript-formatter": "7.1.0"
  }
}<|MERGE_RESOLUTION|>--- conflicted
+++ resolved
@@ -1,10 +1,6 @@
 {
   "name": "@fluidframework/server-lambdas-driver",
-<<<<<<< HEAD
-  "version": "0.1036.4000",
-=======
   "version": "0.1037.1000",
->>>>>>> 3c923a5a
   "description": "Fluid server lambda driver components",
   "homepage": "https://fluidframework.com",
   "repository": {
@@ -56,26 +52,16 @@
   },
   "dependencies": {
     "@fluidframework/common-utils": "^0.32.1",
-<<<<<<< HEAD
-    "@fluidframework/server-services-client": "^0.1036.4000",
-    "@fluidframework/server-services-core": "^0.1036.4000",
-    "@fluidframework/server-services-telemetry": "^0.1036.4000",
-=======
     "@fluidframework/server-services-client": "^0.1037.1000",
     "@fluidframework/server-services-core": "^0.1037.1000",
     "@fluidframework/server-services-telemetry": "^0.1037.1000",
->>>>>>> 3c923a5a
     "async": "^3.2.2",
     "lodash": "^4.17.21"
   },
   "devDependencies": {
     "@fluidframework/build-common": "^0.23.0",
     "@fluidframework/eslint-config-fluid": "^0.28.2000-0",
-<<<<<<< HEAD
-    "@fluidframework/server-test-utils": "^0.1036.4000",
-=======
     "@fluidframework/server-test-utils": "^0.1037.1000",
->>>>>>> 3c923a5a
     "@rushstack/eslint-config": "^2.5.1",
     "@types/async": "^3.2.9",
     "@types/lodash": "^4.14.118",
