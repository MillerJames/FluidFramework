{
  "name": "@fluid-example/client-ui-lib",
<<<<<<< HEAD
  "version": "0.20.0",
=======
  "version": "0.19.1",
>>>>>>> 04de2ac4
  "description": "Fluid client UI",
  "repository": "microsoft/FluidFramework",
  "license": "MIT",
  "author": "Microsoft",
  "sideEffects": false,
  "main": "dist/index.js",
  "types": "dist/index.d.ts",
  "scripts": {
    "build": "concurrently npm:build:compile npm:lint",
    "build:compile": "npm run tsc",
    "build:full": "npm run build",
    "build:full:compile": "npm run build:compile",
    "clean": "rimraf dist *.tsbuildinfo *.build.log",
    "eslint": "eslint --ext=ts,tsx --format stylish src",
    "eslint:fix": "eslint --ext=ts,tsx --format stylish src --fix",
    "lint": "npm run eslint",
    "lint:fix": "npm run eslint:fix",
    "test": "npm run test:mocha",
    "test:coverage": "nyc npm test -- --reporter mocha-junit-reporter --reporter-options mochaFile=nyc/junit-report.xml",
    "test:mocha": "mocha --recursive dist/test -r make-promises-safe",
    "tsc": "tsc"
  },
  "nyc": {
    "all": true,
    "cache-dir": "nyc/.cache",
    "exclude": [
      "src/test/**/*.ts",
      "dist/test/**/*.js"
    ],
    "exclude-after-remap": false,
    "include": [
      "src/**/*.ts",
      "dist/**/*.js"
    ],
    "report-dir": "nyc/report",
    "reporter": [
      "cobertura",
      "html",
      "text"
    ],
    "temp-directory": "nyc/.nyc_output"
  },
  "dependencies": {
<<<<<<< HEAD
    "@fluid-example/search-menu": "^0.20.0",
    "@fluid-internal/client-api": "^0.20.0",
    "@fluidframework/common-utils": "^0.19.0",
    "@fluidframework/component-core-interfaces": "^0.20.0",
    "@fluidframework/component-runtime-definitions": "^0.20.0",
    "@fluidframework/container-definitions": "^0.20.0",
    "@fluidframework/framework-experimental": "^0.20.0",
    "@fluidframework/framework-interfaces": "^0.20.0",
    "@fluidframework/ink": "^0.20.0",
    "@fluidframework/map": "^0.20.0",
    "@fluidframework/merge-tree": "^0.20.0",
    "@fluidframework/protocol-definitions": "^0.1006.0",
    "@fluidframework/runtime-definitions": "^0.20.0",
    "@fluidframework/sequence": "^0.20.0",
    "@fluidframework/undo-redo": "^0.20.0",
    "@fluidframework/view-adapters": "^0.20.0",
    "@fluidframework/view-interfaces": "^0.20.0",
=======
    "@fluid-example/search-menu": "^0.19.1",
    "@fluid-internal/client-api": "^0.19.1",
    "@fluidframework/common-utils": "^0.19.0",
    "@fluidframework/component-core-interfaces": "^0.19.1",
    "@fluidframework/component-runtime-definitions": "^0.19.1",
    "@fluidframework/container-definitions": "^0.19.1",
    "@fluidframework/framework-experimental": "^0.19.1",
    "@fluidframework/framework-interfaces": "^0.19.1",
    "@fluidframework/ink": "^0.19.1",
    "@fluidframework/map": "^0.19.1",
    "@fluidframework/merge-tree": "^0.19.1",
    "@fluidframework/protocol-definitions": "^0.1006.0",
    "@fluidframework/runtime-definitions": "^0.19.1",
    "@fluidframework/sequence": "^0.19.1",
    "@fluidframework/undo-redo": "^0.19.1",
    "@fluidframework/view-adapters": "^0.19.1",
    "@fluidframework/view-interfaces": "^0.19.1",
>>>>>>> 04de2ac4
    "debug": "^4.1.1",
    "shape-detector": "^0.2.1"
  },
  "devDependencies": {
    "@fluidframework/build-common": "^0.16.0",
    "@fluidframework/eslint-config-fluid": "^0.17.0",
    "@types/debug": "^4.1.5",
    "@types/jsdom": "^12.0.0",
    "@types/mocha": "^5.2.5",
    "@types/node": "^10.17.24",
    "@typescript-eslint/eslint-plugin": "~2.17.0",
    "@typescript-eslint/parser": "~2.17.0",
    "concurrently": "^5.2.0",
    "eslint": "~6.8.0",
    "eslint-plugin-eslint-comments": "~3.1.2",
    "eslint-plugin-import": "2.20.0",
    "eslint-plugin-no-null": "~1.0.2",
    "eslint-plugin-optimize-regex": "~1.1.7",
    "eslint-plugin-prefer-arrow": "~1.1.7",
    "eslint-plugin-react": "~7.18.0",
    "eslint-plugin-unicorn": "~15.0.1",
    "jsdom": "^12.0.0",
    "make-promises-safe": "^5.1.0",
    "mocha": "^5.2.0",
    "mocha-junit-reporter": "^1.18.0",
    "nyc": "^15.0.0",
    "rimraf": "^2.6.2",
    "typescript": "~3.7.4"
  }
}<|MERGE_RESOLUTION|>--- conflicted
+++ resolved
@@ -1,10 +1,6 @@
 {
   "name": "@fluid-example/client-ui-lib",
-<<<<<<< HEAD
   "version": "0.20.0",
-=======
-  "version": "0.19.1",
->>>>>>> 04de2ac4
   "description": "Fluid client UI",
   "repository": "microsoft/FluidFramework",
   "license": "MIT",
@@ -48,7 +44,6 @@
     "temp-directory": "nyc/.nyc_output"
   },
   "dependencies": {
-<<<<<<< HEAD
     "@fluid-example/search-menu": "^0.20.0",
     "@fluid-internal/client-api": "^0.20.0",
     "@fluidframework/common-utils": "^0.19.0",
@@ -66,25 +61,6 @@
     "@fluidframework/undo-redo": "^0.20.0",
     "@fluidframework/view-adapters": "^0.20.0",
     "@fluidframework/view-interfaces": "^0.20.0",
-=======
-    "@fluid-example/search-menu": "^0.19.1",
-    "@fluid-internal/client-api": "^0.19.1",
-    "@fluidframework/common-utils": "^0.19.0",
-    "@fluidframework/component-core-interfaces": "^0.19.1",
-    "@fluidframework/component-runtime-definitions": "^0.19.1",
-    "@fluidframework/container-definitions": "^0.19.1",
-    "@fluidframework/framework-experimental": "^0.19.1",
-    "@fluidframework/framework-interfaces": "^0.19.1",
-    "@fluidframework/ink": "^0.19.1",
-    "@fluidframework/map": "^0.19.1",
-    "@fluidframework/merge-tree": "^0.19.1",
-    "@fluidframework/protocol-definitions": "^0.1006.0",
-    "@fluidframework/runtime-definitions": "^0.19.1",
-    "@fluidframework/sequence": "^0.19.1",
-    "@fluidframework/undo-redo": "^0.19.1",
-    "@fluidframework/view-adapters": "^0.19.1",
-    "@fluidframework/view-interfaces": "^0.19.1",
->>>>>>> 04de2ac4
     "debug": "^4.1.1",
     "shape-detector": "^0.2.1"
   },
