--- conflicted
+++ resolved
@@ -1,10 +1,6 @@
 {
   "name": "@fluid-internal/hosts-sample",
-<<<<<<< HEAD
-  "version": "1.2.0",
-=======
   "version": "2.0.0",
->>>>>>> 6f4c1dbf
   "private": true,
   "description": "Sample Fluid container host",
   "homepage": "https://fluidframework.com",
@@ -34,19 +30,6 @@
     "webpack": "webpack --config webpack.config.js"
   },
   "dependencies": {
-<<<<<<< HEAD
-    "@fluid-example/example-utils": "^1.2.0",
-    "@fluidframework/aqueduct": "^1.2.0",
-    "@fluidframework/container-definitions": "^1.2.0",
-    "@fluidframework/container-loader": "^1.2.0",
-    "@fluidframework/core-interfaces": "^1.2.0",
-    "@fluidframework/driver-utils": "^1.2.0",
-    "@fluidframework/protocol-definitions": "^0.1028.2000",
-    "@fluidframework/routerlicious-driver": "^1.2.0",
-    "@fluidframework/test-runtime-utils": "^1.2.0",
-    "@fluidframework/view-interfaces": "^1.2.0",
-    "@fluidframework/web-code-loader": "^1.2.0",
-=======
     "@fluid-example/example-utils": "^2.0.0",
     "@fluidframework/aqueduct": "^2.0.0",
     "@fluidframework/container-definitions": "^2.0.0",
@@ -58,7 +41,6 @@
     "@fluidframework/test-runtime-utils": "^2.0.0",
     "@fluidframework/view-interfaces": "^2.0.0",
     "@fluidframework/web-code-loader": "^2.0.0",
->>>>>>> 6f4c1dbf
     "react": "^16.10.2",
     "semver": "^7.3.4"
   },
