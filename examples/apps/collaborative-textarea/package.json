{
  "name": "@fluid-example/collaborative-textarea",
<<<<<<< HEAD
  "version": "0.59.4000",
=======
  "version": "0.60.1000",
>>>>>>> 3c923a5a
  "private": true,
  "description": "A minimal example using the react collaborative-textarea",
  "homepage": "https://fluidframework.com",
  "repository": {
    "type": "git",
    "url": "https://github.com/microsoft/FluidFramework.git",
    "directory": "examples/apps/collaborative-textarea"
  },
  "license": "MIT",
  "author": "Microsoft and contributors",
  "main": "dist/index.js",
  "module": "lib/index.js",
  "types": "dist/index.d.ts",
  "scripts": {
    "build": "concurrently npm:build:compile npm:lint",
    "build:compile": "concurrently npm:tsc npm:build:esnext",
    "build:esnext": "tsc --project ./tsconfig.esnext.json",
    "build:full": "concurrently npm:build npm:webpack",
    "build:full:compile": "concurrently npm:build:compile npm:webpack",
    "clean": "rimraf dist lib *.tsbuildinfo *.build.log",
    "eslint": "eslint --format stylish src",
    "eslint:fix": "eslint --format stylish src --fix --fix-type problem,suggestion,layout",
    "lint": "npm run eslint",
    "lint:fix": "npm run eslint:fix",
    "prepack": "npm run webpack",
    "start": "webpack serve --config webpack.config.js",
    "start:test": "webpack serve --config webpack.test.js",
    "test": "npm run test:jest",
    "test:jest": "jest",
    "test:jest:verbose": "cross-env FLUID_TEST_VERBOSE=1 jest",
    "tsc": "tsc",
    "tsfmt": "tsfmt --verify",
    "tsfmt:fix": "tsfmt --replace",
    "webpack": "webpack --env production",
    "webpack:dev": "webpack --env development"
  },
  "dependencies": {
<<<<<<< HEAD
    "@fluid-experimental/get-container": "^0.59.4000",
    "@fluid-experimental/react-inputs": "^0.59.4000",
    "@fluidframework/aqueduct": "^0.59.4000",
    "@fluidframework/common-definitions": "^0.20.1",
    "@fluidframework/core-interfaces": "^0.43.1000",
    "@fluidframework/sequence": "^0.59.4000",
    "@fluidframework/view-interfaces": "^0.59.4000",
=======
    "@fluid-experimental/get-container": "^0.60.1000",
    "@fluid-experimental/react-inputs": "^0.60.1000",
    "@fluidframework/aqueduct": "^0.60.1000",
    "@fluidframework/common-definitions": "^0.20.1",
    "@fluidframework/core-interfaces": "^0.43.1000",
    "@fluidframework/sequence": "^0.60.1000",
    "@fluidframework/view-interfaces": "^0.60.1000",
>>>>>>> 3c923a5a
    "css-loader": "^1.0.0",
    "react": "^16.10.2",
    "react-dom": "^16.10.2",
    "style-loader": "^1.0.0"
  },
  "devDependencies": {
<<<<<<< HEAD
    "@fluid-tools/webpack-fluid-loader": "^0.59.4000",
    "@fluidframework/build-common": "^0.23.0",
    "@fluidframework/eslint-config-fluid": "^0.28.2000-0",
    "@fluidframework/test-tools": "^0.2.3074",
    "@fluidframework/test-utils": "^0.59.4000",
=======
    "@fluid-tools/webpack-fluid-loader": "^0.60.1000",
    "@fluidframework/build-common": "^0.23.0",
    "@fluidframework/eslint-config-fluid": "^0.28.2000-0",
    "@fluidframework/test-tools": "^0.2.3074",
    "@fluidframework/test-utils": "^0.60.1000",
>>>>>>> 3c923a5a
    "@rushstack/eslint-config": "^2.5.1",
    "@types/expect-puppeteer": "2.2.1",
    "@types/jest": "22.2.3",
    "@types/jest-environment-puppeteer": "2.2.0",
    "@types/node": "^14.18.0",
    "@types/puppeteer": "1.3.0",
    "@types/react": "^16.9.15",
    "@types/react-dom": "^16.9.4",
    "@typescript-eslint/eslint-plugin": "~5.9.0",
    "@typescript-eslint/parser": "~5.9.0",
    "concurrently": "^6.2.0",
    "cross-env": "^7.0.2",
    "eslint": "~8.6.0",
    "eslint-plugin-editorconfig": "~3.2.0",
    "eslint-plugin-eslint-comments": "~3.2.0",
    "eslint-plugin-import": "~2.25.4",
    "eslint-plugin-jest": "~26.1.3",
    "eslint-plugin-mocha": "~10.0.3",
    "eslint-plugin-promise": "~6.0.0",
    "eslint-plugin-react": "~7.28.0",
    "eslint-plugin-tsdoc": "~0.2.14",
    "eslint-plugin-unicorn": "~40.0.0",
    "html-webpack-plugin": "^5.5.0",
    "jest": "^26.6.3",
    "jest-junit": "^10.0.0",
    "jest-puppeteer": "^4.3.0",
    "process": "^0.11.10",
    "puppeteer": "^1.20.0",
    "rimraf": "^2.6.2",
    "ts-jest": "^26.4.4",
    "ts-loader": "^9.3.0",
    "typescript": "~4.5.5",
    "typescript-formatter": "7.1.0",
    "webpack": "^5.72.0",
    "webpack-cli": "^4.9.2",
    "webpack-dev-server": "4.0.0",
    "webpack-merge": "^5.8.0"
  },
  "fluid": {
    "browser": {
      "umd": {
        "files": [
          "dist/main.bundle.js"
        ],
        "library": "main"
      }
    }
  },
  "jest-junit": {
    "outputDirectory": "nyc",
    "outputName": "jest-junit-report.xml"
  }
}<|MERGE_RESOLUTION|>--- conflicted
+++ resolved
@@ -1,10 +1,6 @@
 {
   "name": "@fluid-example/collaborative-textarea",
-<<<<<<< HEAD
-  "version": "0.59.4000",
-=======
   "version": "0.60.1000",
->>>>>>> 3c923a5a
   "private": true,
   "description": "A minimal example using the react collaborative-textarea",
   "homepage": "https://fluidframework.com",
@@ -42,15 +38,6 @@
     "webpack:dev": "webpack --env development"
   },
   "dependencies": {
-<<<<<<< HEAD
-    "@fluid-experimental/get-container": "^0.59.4000",
-    "@fluid-experimental/react-inputs": "^0.59.4000",
-    "@fluidframework/aqueduct": "^0.59.4000",
-    "@fluidframework/common-definitions": "^0.20.1",
-    "@fluidframework/core-interfaces": "^0.43.1000",
-    "@fluidframework/sequence": "^0.59.4000",
-    "@fluidframework/view-interfaces": "^0.59.4000",
-=======
     "@fluid-experimental/get-container": "^0.60.1000",
     "@fluid-experimental/react-inputs": "^0.60.1000",
     "@fluidframework/aqueduct": "^0.60.1000",
@@ -58,26 +45,17 @@
     "@fluidframework/core-interfaces": "^0.43.1000",
     "@fluidframework/sequence": "^0.60.1000",
     "@fluidframework/view-interfaces": "^0.60.1000",
->>>>>>> 3c923a5a
     "css-loader": "^1.0.0",
     "react": "^16.10.2",
     "react-dom": "^16.10.2",
     "style-loader": "^1.0.0"
   },
   "devDependencies": {
-<<<<<<< HEAD
-    "@fluid-tools/webpack-fluid-loader": "^0.59.4000",
-    "@fluidframework/build-common": "^0.23.0",
-    "@fluidframework/eslint-config-fluid": "^0.28.2000-0",
-    "@fluidframework/test-tools": "^0.2.3074",
-    "@fluidframework/test-utils": "^0.59.4000",
-=======
     "@fluid-tools/webpack-fluid-loader": "^0.60.1000",
     "@fluidframework/build-common": "^0.23.0",
     "@fluidframework/eslint-config-fluid": "^0.28.2000-0",
     "@fluidframework/test-tools": "^0.2.3074",
     "@fluidframework/test-utils": "^0.60.1000",
->>>>>>> 3c923a5a
     "@rushstack/eslint-config": "^2.5.1",
     "@types/expect-puppeteer": "2.2.1",
     "@types/jest": "22.2.3",
