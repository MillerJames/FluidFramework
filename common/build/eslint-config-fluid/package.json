--- conflicted
+++ resolved
@@ -1,10 +1,6 @@
 {
   "name": "@fluidframework/eslint-config-fluid",
-<<<<<<< HEAD
-  "version": "0.28.3000",
-=======
   "version": "0.29.1000",
->>>>>>> 3c923a5a
   "description": "Shareable ESLint config for the Fluid Framework",
   "homepage": "https://fluidframework.com",
   "repository": {
