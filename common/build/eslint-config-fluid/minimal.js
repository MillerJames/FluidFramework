--- conflicted
+++ resolved
@@ -123,10 +123,7 @@
         "unicorn/no-new-buffer": "error",
         "unicorn/no-unsafe-regex": "error",
         "unicorn/prefer-switch": "error",
-<<<<<<< HEAD
-=======
         "unicorn/prefer-ternary": "error",
->>>>>>> c2b6d9f3
 
         // DISABLED INTENTIONALLY
         // Disabled because we don't require that all variable declarations be explicitly typed.
