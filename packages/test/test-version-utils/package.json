{
  "name": "@fluidframework/test-version-utils",
  "version": "0.59.2000",
  "description": "End to end tests",
  "homepage": "https://fluidframework.com",
  "repository": {
    "type": "git",
    "url": "https://github.com/microsoft/FluidFramework.git",
    "directory": "packages/test/test-version-utils"
  },
  "license": "MIT",
  "author": "Microsoft and contributors",
  "sideEffects": false,
  "main": "dist/index.js",
  "module": "lib/index.js",
  "types": "dist/index.d.ts",
  "scripts": {
<<<<<<< HEAD
    "build": "yarn run build:genver && concurrently yarn:build:compile yarn:lint",
    "build:compile": "yarn run tsc && yarn run build:test",
    "build:full": "yarn run build",
    "build:full:compile": "yarn run build:compile",
=======
    "build": "npm run build:genver && concurrently npm:build:compile npm:lint",
    "build:compile": "npm run tsc && npm run typetests:gen && npm run build:test",
    "build:full": "npm run build",
    "build:full:compile": "npm run build:compile",
>>>>>>> 9a53a3e8
    "build:genver": "gen-version",
    "build:test": "tsc --project ./src/test/tsconfig.json",
    "clean": "rimraf dist lib *.tsbuildinfo *.build.log node_modules/.legacy",
    "eslint": "eslint --format stylish src",
    "eslint:fix": "eslint --format stylish src --fix --fix-type problem,suggestion,layout",
    "lint": "yarn run eslint",
    "lint:fix": "yarn run eslint:fix",
    "tsc": "tsc",
    "tsfmt": "tsfmt --verify",
    "tsfmt:fix": "tsfmt --replace",
    "typetests:gen": "fluid-type-validator -g -d ."
  },
  "nyc": {
    "all": true,
    "cache-dir": "nyc/.cache",
    "exclude": [
      "src/test/**/*.ts",
      "dist/test/**/*.js"
    ],
    "exclude-after-remap": false,
    "include": [
      "src/**/*.ts",
      "dist/**/*.js"
    ],
    "report-dir": "nyc/report",
    "reporter": [
      "cobertura",
      "html",
      "text"
    ],
    "temp-directory": "nyc/.nyc_output"
  },
  "dependencies": {
    "@fluidframework/aqueduct": "^0.59.2000",
    "@fluidframework/cell": "^0.59.2000",
    "@fluidframework/common-definitions": "^0.20.1",
    "@fluidframework/common-utils": "^0.32.1",
    "@fluidframework/container-definitions": "^0.48.1000-0",
    "@fluidframework/container-loader": "^0.59.2000",
    "@fluidframework/container-runtime": "^0.59.2000",
    "@fluidframework/core-interfaces": "^0.43.1000-0",
    "@fluidframework/counter": "^0.59.2000",
    "@fluidframework/datastore-definitions": "^0.59.2000",
    "@fluidframework/driver-definitions": "^0.46.1000-0",
    "@fluidframework/driver-utils": "^0.59.2000",
    "@fluidframework/ink": "^0.59.2000",
    "@fluidframework/map": "^0.59.2000",
    "@fluidframework/matrix": "^0.59.2000",
    "@fluidframework/mocha-test-setup": "^0.59.2000",
    "@fluidframework/ordered-collection": "^0.59.2000",
    "@fluidframework/protocol-definitions": "^0.1028.1000-0",
    "@fluidframework/register-collection": "^0.59.2000",
    "@fluidframework/runtime-definitions": "^0.59.2000",
    "@fluidframework/sequence": "^0.59.2000",
    "@fluidframework/test-driver-definitions": "^0.59.2000",
    "@fluidframework/test-drivers": "^0.59.2000",
    "@fluidframework/test-utils": "^0.59.2000",
    "nconf": "^0.11.4",
    "proper-lockfile": "^4.1.2",
    "semver": "^7.3.4"
  },
  "devDependencies": {
    "@fluidframework/build-common": "^0.23.0",
    "@fluidframework/eslint-config-fluid": "^0.28.1000-61189",
    "@fluidframework/test-version-utils-previous": "npm:@fluidframework/test-version-utils@0.59.1000",
    "@rushstack/eslint-config": "^2.5.1",
    "@types/mocha": "^8.2.2",
    "@types/nock": "^9.3.0",
    "@types/node": "^14.18.0",
    "@types/uuid": "^8.3.0",
    "@typescript-eslint/eslint-plugin": "~5.9.0",
    "@typescript-eslint/parser": "~5.9.0",
    "concurrently": "^6.2.0",
    "cross-env": "^7.0.2",
    "eslint": "~8.6.0",
    "eslint-plugin-editorconfig": "~3.2.0",
    "eslint-plugin-eslint-comments": "~3.2.0",
    "eslint-plugin-import": "~2.25.4",
    "eslint-plugin-no-null": "~1.0.2",
    "eslint-plugin-react": "~7.28.0",
    "eslint-plugin-unicorn": "~40.0.0",
    "mocha": "^8.4.0",
    "nock": "^10.0.1",
    "nyc": "^15.0.0",
    "rimraf": "^2.6.2",
    "ts-loader": "^6.1.2",
    "typescript": "~4.1.3",
    "typescript-formatter": "7.1.0",
    "uuid": "^8.3.1",
    "webpack": "^4.46.0",
    "webpack-cli": "^4.9.2"
  },
  "typeValidation": {
    "version": "0.59.2000",
    "broken": {}
  }
}<|MERGE_RESOLUTION|>--- conflicted
+++ resolved
@@ -15,17 +15,10 @@
   "module": "lib/index.js",
   "types": "dist/index.d.ts",
   "scripts": {
-<<<<<<< HEAD
-    "build": "yarn run build:genver && concurrently yarn:build:compile yarn:lint",
-    "build:compile": "yarn run tsc && yarn run build:test",
-    "build:full": "yarn run build",
-    "build:full:compile": "yarn run build:compile",
-=======
     "build": "npm run build:genver && concurrently npm:build:compile npm:lint",
     "build:compile": "npm run tsc && npm run typetests:gen && npm run build:test",
     "build:full": "npm run build",
     "build:full:compile": "npm run build:compile",
->>>>>>> 9a53a3e8
     "build:genver": "gen-version",
     "build:test": "tsc --project ./src/test/tsconfig.json",
     "clean": "rimraf dist lib *.tsbuildinfo *.build.log node_modules/.legacy",
