--- conflicted
+++ resolved
@@ -55,15 +55,9 @@
   },
   "devDependencies": {
     "@fluidframework/build-common": "^0.23.0",
-<<<<<<< HEAD
     "@fluidframework/eslint-config-fluid": "^0.28.2000-0",
     "@fluidframework/mocha-test-setup": "^0.60.1000",
     "@fluidframework/test-pairwise-generator-previous": "npm:@fluidframework/test-pairwise-generator@^0.59.0",
-=======
-    "@fluidframework/eslint-config-fluid": "^0.28.2000",
-    "@fluidframework/mocha-test-setup": "^0.59.4000",
-    "@fluidframework/test-pairwise-generator-previous": "npm:@fluidframework/test-pairwise-generator@0.59.3000",
->>>>>>> 73929f26
     "@rushstack/eslint-config": "^2.5.1",
     "@types/mocha": "^9.1.1",
     "@types/node": "^14.18.0",
@@ -88,11 +82,7 @@
     "typescript": "~4.5.5"
   },
   "typeValidation": {
-<<<<<<< HEAD
     "version": "0.60.1000",
-=======
-    "version": "0.59.4000",
->>>>>>> 73929f26
     "broken": {}
   }
 }