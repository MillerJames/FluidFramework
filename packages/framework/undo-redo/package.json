{
  "name": "@fluidframework/undo-redo",
<<<<<<< HEAD
  "version": "0.60.1000",
=======
  "version": "0.59.5000",
>>>>>>> 363e1bec
  "description": "Undo Redo",
  "homepage": "https://fluidframework.com",
  "repository": {
    "type": "git",
    "url": "https://github.com/microsoft/FluidFramework.git",
    "directory": "packages/framework/undo-redo"
  },
  "license": "MIT",
  "author": "Microsoft and contributors",
  "sideEffects": false,
  "main": "dist/index.js",
  "module": "lib/index.js",
  "types": "dist/index.d.ts",
  "scripts": {
    "build": "npm run build:genver && concurrently npm:build:compile npm:lint && npm run build:docs",
    "build:commonjs": "npm run tsc && npm run typetests:gen && npm run build:test",
    "build:compile": "concurrently npm:build:commonjs npm:build:esnext",
    "build:docs": "api-extractor run --local --typescript-compiler-folder ../../../node_modules/typescript && copyfiles -u 1 ./_api-extractor-temp/doc-models/* ../../../_api-extractor-temp/",
    "build:esnext": "tsc --project ./tsconfig.esnext.json",
    "build:full": "npm run build",
    "build:full:compile": "npm run build:compile",
    "build:genver": "gen-version",
    "build:test": "tsc --project ./src/test/tsconfig.json",
    "ci:build:docs": "api-extractor run --typescript-compiler-folder ../../../node_modules/typescript && copyfiles -u 1 ./_api-extractor-temp/* ../../../_api-extractor-temp/",
    "clean": "rimraf dist lib *.tsbuildinfo *.build.log",
    "eslint": "eslint --format stylish src",
    "eslint:fix": "eslint --format stylish src --fix --fix-type problem,suggestion,layout",
    "lint": "npm run eslint",
    "lint:fix": "npm run eslint:fix",
    "test": "npm run test:mocha",
    "test:coverage": "nyc npm test -- --reporter xunit --reporter-option output=nyc/junit-report.xml",
    "test:mocha": "mocha --ignore 'dist/test/types/*' --recursive dist/test --exit -r node_modules/@fluidframework/mocha-test-setup --unhandled-rejections=strict",
    "test:mocha:verbose": "cross-env FLUID_TEST_VERBOSE=1 npm run test:mocha",
    "tsc": "tsc",
    "tsfmt": "tsfmt --verify",
    "tsfmt:fix": "tsfmt --replace",
    "typetests:gen": "fluid-type-validator -g -d ."
  },
  "nyc": {
    "all": true,
    "cache-dir": "nyc/.cache",
    "exclude": [
      "src/test/**/*.ts",
      "dist/test/**/*.js"
    ],
    "exclude-after-remap": false,
    "include": [
      "src/**/*.ts",
      "dist/**/*.js"
    ],
    "report-dir": "nyc/report",
    "reporter": [
      "cobertura",
      "html",
      "text"
    ],
    "temp-directory": "nyc/.nyc_output"
  },
  "dependencies": {
<<<<<<< HEAD
    "@fluidframework/map": "^0.60.1000",
    "@fluidframework/matrix": "^0.60.1000",
    "@fluidframework/merge-tree": "^0.60.1000",
    "@fluidframework/sequence": "^0.60.1000"
=======
    "@fluidframework/map": "^0.59.5000",
    "@fluidframework/matrix": "^0.59.5000",
    "@fluidframework/merge-tree": "^0.59.5000",
    "@fluidframework/sequence": "^0.59.5000"
>>>>>>> 363e1bec
  },
  "devDependencies": {
    "@fluidframework/build-common": "^0.23.0",
    "@fluidframework/build-tools": "^0.2.70857",
    "@fluidframework/eslint-config-fluid": "^0.28.2000",
<<<<<<< HEAD
    "@fluidframework/mocha-test-setup": "^0.60.1000",
    "@fluidframework/test-runtime-utils": "^0.60.1000",
    "@fluidframework/undo-redo-previous": "npm:@fluidframework/undo-redo@^0.59.0",
=======
    "@fluidframework/mocha-test-setup": "^0.59.5000",
    "@fluidframework/test-runtime-utils": "^0.59.5000",
    "@fluidframework/undo-redo-previous": "npm:@fluidframework/undo-redo@0.59.3000",
>>>>>>> 363e1bec
    "@microsoft/api-extractor": "^7.22.2",
    "@rushstack/eslint-config": "^2.5.1",
    "@types/diff": "^3.5.1",
    "@types/mocha": "^9.1.1",
    "@types/node": "^14.18.0",
    "@types/random-js": "^1.0.31",
    "@typescript-eslint/eslint-plugin": "~5.9.0",
    "@typescript-eslint/parser": "~5.9.0",
    "concurrently": "^6.2.0",
    "copyfiles": "^2.1.0",
    "cross-env": "^7.0.2",
    "diff": "^3.5.0",
    "eslint": "~8.6.0",
    "eslint-plugin-editorconfig": "~3.2.0",
    "eslint-plugin-eslint-comments": "~3.2.0",
    "eslint-plugin-import": "~2.25.4",
    "eslint-plugin-jest": "~26.1.3",
    "eslint-plugin-jsdoc": "~39.3.0",
    "eslint-plugin-mocha": "~10.0.3",
    "eslint-plugin-promise": "~6.0.0",
    "eslint-plugin-react": "~7.28.0",
    "eslint-plugin-tsdoc": "~0.2.14",
    "eslint-plugin-unicorn": "~40.0.0",
    "eslint-plugin-unused-imports": "~2.0.0",
    "mocha": "^10.0.0",
    "nyc": "^15.0.0",
    "random-js": "^1.0.8",
    "rimraf": "^2.6.2",
    "typescript": "~4.5.5",
    "typescript-formatter": "7.1.0"
  },
  "typeValidation": {
    "version": "0.59.3000",
    "broken": {
    }
  }
}<|MERGE_RESOLUTION|>--- conflicted
+++ resolved
@@ -1,10 +1,6 @@
 {
   "name": "@fluidframework/undo-redo",
-<<<<<<< HEAD
   "version": "0.60.1000",
-=======
-  "version": "0.59.5000",
->>>>>>> 363e1bec
   "description": "Undo Redo",
   "homepage": "https://fluidframework.com",
   "repository": {
@@ -64,31 +60,18 @@
     "temp-directory": "nyc/.nyc_output"
   },
   "dependencies": {
-<<<<<<< HEAD
     "@fluidframework/map": "^0.60.1000",
     "@fluidframework/matrix": "^0.60.1000",
     "@fluidframework/merge-tree": "^0.60.1000",
     "@fluidframework/sequence": "^0.60.1000"
-=======
-    "@fluidframework/map": "^0.59.5000",
-    "@fluidframework/matrix": "^0.59.5000",
-    "@fluidframework/merge-tree": "^0.59.5000",
-    "@fluidframework/sequence": "^0.59.5000"
->>>>>>> 363e1bec
   },
   "devDependencies": {
     "@fluidframework/build-common": "^0.23.0",
     "@fluidframework/build-tools": "^0.2.70857",
     "@fluidframework/eslint-config-fluid": "^0.28.2000",
-<<<<<<< HEAD
     "@fluidframework/mocha-test-setup": "^0.60.1000",
     "@fluidframework/test-runtime-utils": "^0.60.1000",
     "@fluidframework/undo-redo-previous": "npm:@fluidframework/undo-redo@^0.59.0",
-=======
-    "@fluidframework/mocha-test-setup": "^0.59.5000",
-    "@fluidframework/test-runtime-utils": "^0.59.5000",
-    "@fluidframework/undo-redo-previous": "npm:@fluidframework/undo-redo@0.59.3000",
->>>>>>> 363e1bec
     "@microsoft/api-extractor": "^7.22.2",
     "@rushstack/eslint-config": "^2.5.1",
     "@types/diff": "^3.5.1",
