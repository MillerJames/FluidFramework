--- conflicted
+++ resolved
@@ -1,10 +1,6 @@
 {
   "name": "@fluidframework/aqueduct",
-<<<<<<< HEAD
   "version": "0.20.0",
-=======
-  "version": "0.19.1",
->>>>>>> 04de2ac4
   "description": "A set of implementations for fluid framework interfaces.",
   "repository": "microsoft/FluidFramework",
   "license": "MIT",
@@ -59,7 +55,6 @@
   "dependencies": {
     "@fluidframework/common-definitions": "^0.18.0",
     "@fluidframework/common-utils": "^0.19.0",
-<<<<<<< HEAD
     "@fluidframework/component-core-interfaces": "^0.20.0",
     "@fluidframework/component-runtime": "^0.20.0",
     "@fluidframework/component-runtime-definitions": "^0.20.0",
@@ -73,21 +68,6 @@
     "@fluidframework/synthesize": "^0.20.0",
     "@fluidframework/view-adapters": "^0.20.0",
     "@fluidframework/view-interfaces": "^0.20.0",
-=======
-    "@fluidframework/component-core-interfaces": "^0.19.1",
-    "@fluidframework/component-runtime": "^0.19.1",
-    "@fluidframework/component-runtime-definitions": "^0.19.1",
-    "@fluidframework/container-definitions": "^0.19.1",
-    "@fluidframework/container-runtime": "^0.19.1",
-    "@fluidframework/container-runtime-definitions": "^0.19.1",
-    "@fluidframework/framework-interfaces": "^0.19.1",
-    "@fluidframework/map": "^0.19.1",
-    "@fluidframework/runtime-definitions": "^0.19.1",
-    "@fluidframework/shared-object-base": "^0.19.1",
-    "@fluidframework/synthesize": "^0.19.1",
-    "@fluidframework/view-adapters": "^0.19.1",
-    "@fluidframework/view-interfaces": "^0.19.1",
->>>>>>> 04de2ac4
     "uuid": "^3.3.2"
   },
   "devDependencies": {
