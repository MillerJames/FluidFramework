{
  "name": "@fluid-internal/tree",
  "version": "1.2.0",
  "private": true,
  "description": "Tree",
  "homepage": "https://fluidframework.com",
  "repository": {
    "type": "git",
    "url": "https://github.com/microsoft/FluidFramework.git",
    "directory": "packages/dds/tree"
  },
  "license": "MIT",
  "author": "Microsoft and contributors",
  "sideEffects": false,
  "main": "dist/index.js",
  "module": "lib/index.js",
  "types": "dist/index.d.ts",
  "scripts": {
    "bench": "npm run clean && npm run tsc && npm run build:test && mocha --timeout 999999 -r node_modules/@fluidframework/mocha-test-setup --perfMode --fgrep @Benchmark --reporter \"../../../node_modules/@fluid-tools/benchmark/dist/MochaReporter.js\" \"./dist/test/**/*.js\"",
    "bench:profile": "npm run clean && npm run tsc && npm run build:test && node --prof ../../../node_modules/.bin/mocha --timeout 999999 -r node_modules/@fluidframework/mocha-test-setup --perfMode --fgrep @Benchmark --reporter \"../../../node_modules/@fluid-tools/benchmark/dist/MochaReporter.js\" \"./dist/test/**/*.js\" && node --prof-process isolate-0x*-v8.log > profile.txt && rm isolate-0x*-v8.log && cat profile.txt",
    "build": "concurrently npm:build:compile npm:lint && npm run build:docs",
    "build:commonjs": "npm run tsc && npm run typetests:gen && npm run build:test",
    "build:compile": "concurrently npm:build:commonjs npm:build:esnext",
    "build:docs": "api-extractor run --local --typescript-compiler-folder ../../../node_modules/typescript && copyfiles -u 1 ./_api-extractor-temp/doc-models/* ../../../_api-extractor-temp/",
    "build:esnext": "tsc --project ./tsconfig.esnext.json",
    "build:full": "npm run build",
    "build:full:compile": "npm run build:compile",
    "build:test": "tsc --project ./src/test/tsconfig.json",
    "ci:build:docs": "api-extractor run --typescript-compiler-folder ../../../node_modules/typescript && copyfiles -u 1 ./_api-extractor-temp/* ../../../_api-extractor-temp/",
    "clean": "rimraf dist lib *.tsbuildinfo *.build.log",
    "eslint": "eslint --format stylish src",
    "eslint:fix": "eslint --format stylish src --fix --fix-type problem,suggestion,layout",
    "fence": "gf",
    "lint": "npm run eslint",
    "lint:fix": "npm run eslint:fix",
    "test": "npm run test:mocha",
    "test:coverage": "nyc npm test -- --reporter xunit --reporter-option output=nyc/junit-report.xml",
    "test:mocha": "mocha --recursive dist/test --exit -r node_modules/@fluidframework/mocha-test-setup -r source-map-support/register --unhandled-rejections=strict",
    "test:mocha:verbose": "cross-env FLUID_TEST_VERBOSE=1 npm run test:mocha",
    "tsc": "tsc",
    "tsfmt": "tsfmt --verify",
    "tsfmt:fix": "tsfmt --replace",
    "typetests:gen": "fluid-type-validator -g -d ."
  },
  "nyc": {
    "all": true,
    "cache-dir": "nyc/.cache",
    "exclude": [
      "src/test/**/*.ts",
      "dist/test/**/*.js"
    ],
    "exclude-after-remap": false,
    "include": [
      "src/**/*.ts",
      "dist/**/*.js"
    ],
    "report-dir": "nyc/report",
    "reporter": [
      "cobertura",
      "html",
      "text"
    ],
    "temp-directory": "nyc/.nyc_output"
  },
  "dependencies": {
    "@fluidframework/common-utils": "^0.32.1",
    "@fluidframework/datastore-definitions": "^1.2.0",
    "@ungap/structured-clone": "^0.3.4"
  },
  "devDependencies": {
<<<<<<< HEAD
    "@fluid-tools/benchmark": "^0.40.0",
    "@fluidframework/build-common": "^0.24.0-0",
    "@fluidframework/build-tools": "^0.2.71273",
=======
    "@fluidframework/build-common": "^0.24.0",
    "@fluidframework/build-tools": "^0.2.74327",
>>>>>>> edd3f632
    "@fluidframework/eslint-config-fluid": "^0.28.2000",
    "@fluidframework/mocha-test-setup": "^1.2.0",
    "@fluidframework/test-runtime-utils": "^1.2.0",
    "@microsoft/api-extractor": "^7.22.2",
    "@rushstack/eslint-config": "^2.5.1",
    "@types/diff": "^3.5.1",
    "@types/mocha": "^9.1.1",
    "@types/node": "^14.18.0",
    "@types/random-js": "^1.0.31",
    "@types/ungap__structured-clone": "^0.3.0",
    "concurrently": "^6.2.0",
    "copyfiles": "^2.1.0",
    "cross-env": "^7.0.2",
    "diff": "^3.5.0",
    "eslint": "~8.6.0",
    "good-fences": "^1.1.0",
    "mocha": "^10.0.0",
    "nyc": "^15.0.0",
    "random-js": "^1.0.8",
    "rimraf": "^2.6.2",
    "source-map-support": "^0.5.16",
    "typescript": "~4.5.5",
    "typescript-formatter": "7.1.0"
  }
}<|MERGE_RESOLUTION|>--- conflicted
+++ resolved
@@ -68,14 +68,9 @@
     "@ungap/structured-clone": "^0.3.4"
   },
   "devDependencies": {
-<<<<<<< HEAD
     "@fluid-tools/benchmark": "^0.40.0",
-    "@fluidframework/build-common": "^0.24.0-0",
-    "@fluidframework/build-tools": "^0.2.71273",
-=======
     "@fluidframework/build-common": "^0.24.0",
     "@fluidframework/build-tools": "^0.2.74327",
->>>>>>> edd3f632
     "@fluidframework/eslint-config-fluid": "^0.28.2000",
     "@fluidframework/mocha-test-setup": "^1.2.0",
     "@fluidframework/test-runtime-utils": "^1.2.0",
