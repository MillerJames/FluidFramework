{
  "name": "@fluidframework/test-runtime-utils",
  "version": "0.59.1000",
  "description": "Fluid runtime test utilities",
  "homepage": "https://fluidframework.com",
  "repository": {
    "type": "git",
    "url": "https://github.com/microsoft/FluidFramework.git",
    "directory": "packages/runtime/test-runtime-utils"
  },
  "license": "MIT",
  "author": "Microsoft and contributors",
  "sideEffects": false,
  "main": "dist/index.js",
  "module": "dist/index.js",
  "types": "dist/index.d.ts",
  "scripts": {
    "build": "npm run build:genver && concurrently npm:build:compile npm:lint && npm run build:docs",
    "build:compile": "npm run tsc && npm run build:test",
    "build:docs": "api-extractor run --local --typescript-compiler-folder ../../../node_modules/typescript && copyfiles -u 1 ./_api-extractor-temp/doc-models/* ../../../_api-extractor-temp/",
    "build:full": "npm run build",
    "build:full:compile": "npm run build:compile",
    "build:genver": "gen-version",
    "build:test": "tsc --project ./src/test/tsconfig.json",
    "ci:build:docs": "api-extractor run --typescript-compiler-folder ../../../node_modules/typescript && copyfiles -u 1 ./_api-extractor-temp/* ../../../_api-extractor-temp/",
    "clean": "rimraf dist *.tsbuildinfo *.build.log",
    "eslint": "eslint --format stylish src",
    "eslint:fix": "eslint --format stylish src --fix --fix-type problem,suggestion,layout",
    "lint": "npm run eslint",
    "lint:fix": "npm run eslint:fix",
    "test": "npm run test:mocha",
    "test:coverage": "nyc npm test -- --reporter xunit --reporter-option output=nyc/junit-report.xml",
    "test:mocha": "mocha --ignore 'dist/test/types/*' --recursive dist/test -r node_modules/@fluidframework/mocha-test-setup --unhandled-rejections=strict",
    "test:mocha:verbose": "cross-env FLUID_TEST_VERBOSE=1 npm run test:mocha",
    "tsc": "tsc",
    "tsfmt": "tsfmt --verify",
    "tsfmt:fix": "tsfmt --replace"
  },
  "nyc": {
    "all": true,
    "cache-dir": "nyc/.cache",
    "exclude": [
      "src/test/**/*.ts",
      "dist/test/**/*.js"
    ],
    "exclude-after-remap": false,
    "include": [
      "src/**/*.ts",
      "dist/**/*.js"
    ],
    "report-dir": "nyc/report",
    "reporter": [
      "cobertura",
      "html",
      "text"
    ],
    "temp-directory": "nyc/.nyc_output"
  },
  "dependencies": {
    "@fluidframework/azure-service-utils": "^0.59.1000",
    "@fluidframework/common-definitions": "^0.20.1",
    "@fluidframework/common-utils": "^0.32.1",
    "@fluidframework/container-definitions": "^0.48.1000-0",
    "@fluidframework/core-interfaces": "^0.42.0",
    "@fluidframework/datastore-definitions": "^0.59.1000",
    "@fluidframework/driver-definitions": "^0.46.1000-0",
    "@fluidframework/driver-utils": "^0.59.1000",
    "@fluidframework/protocol-definitions": "^0.1028.1000-0",
    "@fluidframework/routerlicious-driver": "^0.59.1000",
    "@fluidframework/runtime-definitions": "^0.59.1000",
    "@fluidframework/runtime-utils": "^0.59.1000",
    "@fluidframework/telemetry-utils": "^0.59.1000",
    "axios": "^0.26.0",
    "uuid": "^8.3.1"
  },
  "devDependencies": {
    "@fluidframework/build-common": "^0.23.0",
    "@fluidframework/eslint-config-fluid": "^0.27.0",
<<<<<<< HEAD
    "@fluidframework/mocha-test-setup": "^0.59.1000",
=======
    "@fluidframework/mocha-test-setup": "^0.58.3000",
    "@fluidframework/test-runtime-utils-previous": "npm:@fluidframework/test-runtime-utils@0.58.2000",
>>>>>>> 5681a585
    "@microsoft/api-extractor": "^7.16.1",
    "@rushstack/eslint-config": "^2.5.1",
    "@types/mocha": "^8.2.2",
    "@types/node": "^14.18.0",
    "@types/uuid": "^8.3.0",
    "@typescript-eslint/eslint-plugin": "~5.9.0",
    "@typescript-eslint/parser": "~5.9.0",
    "concurrently": "^6.2.0",
    "copyfiles": "^2.1.0",
    "cross-env": "^7.0.2",
    "eslint": "~8.6.0",
    "eslint-plugin-editorconfig": "~3.2.0",
    "eslint-plugin-eslint-comments": "~3.2.0",
    "eslint-plugin-import": "~2.25.4",
    "eslint-plugin-no-null": "~1.0.2",
    "eslint-plugin-react": "~7.28.0",
    "eslint-plugin-unicorn": "~40.0.0",
    "mocha": "^8.4.0",
    "nyc": "^15.0.0",
    "rimraf": "^2.6.2",
    "typescript": "~4.1.3",
    "typescript-formatter": "7.1.0"
  },
  "typeValidation": {
    "version": "0.58.3000",
    "broken": {}
  }
}<|MERGE_RESOLUTION|>--- conflicted
+++ resolved
@@ -76,12 +76,8 @@
   "devDependencies": {
     "@fluidframework/build-common": "^0.23.0",
     "@fluidframework/eslint-config-fluid": "^0.27.0",
-<<<<<<< HEAD
     "@fluidframework/mocha-test-setup": "^0.59.1000",
-=======
-    "@fluidframework/mocha-test-setup": "^0.58.3000",
     "@fluidframework/test-runtime-utils-previous": "npm:@fluidframework/test-runtime-utils@0.58.2000",
->>>>>>> 5681a585
     "@microsoft/api-extractor": "^7.16.1",
     "@rushstack/eslint-config": "^2.5.1",
     "@types/mocha": "^8.2.2",
