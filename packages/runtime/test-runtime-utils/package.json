--- conflicted
+++ resolved
@@ -15,19 +15,11 @@
   "module": "dist/index.js",
   "types": "dist/index.d.ts",
   "scripts": {
-<<<<<<< HEAD
-    "build": "yarn run build:genver && concurrently yarn:build:compile yarn:lint",
-    "build:compile": "yarn run tsc && yarn run build:test",
-    "build:docs": "api-extractor run --local && copyfiles -u 1 ./_api-extractor-temp/doc-models/* ../../../_api-extractor-temp/",
-    "build:full": "yarn run build",
-    "build:full:compile": "yarn run build:compile",
-=======
     "build": "npm run build:genver && concurrently npm:build:compile npm:lint && npm run build:docs",
     "build:compile": "npm run tsc && npm run typetests:gen && npm run build:test",
     "build:docs": "api-extractor run --local --typescript-compiler-folder ../../../node_modules/typescript && copyfiles -u 1 ./_api-extractor-temp/doc-models/* ../../../_api-extractor-temp/",
     "build:full": "npm run build",
     "build:full:compile": "npm run build:compile",
->>>>>>> 9a53a3e8
     "build:genver": "gen-version",
     "build:test": "tsc --project ./src/test/tsconfig.json",
     "ci:build:docs": "api-extractor run && copyfiles -u 1 ./_api-extractor-temp/* ../../../_api-extractor-temp/",
